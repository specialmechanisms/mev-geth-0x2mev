// Copyright 2015 The go-ethereum Authors
// This file is part of the go-ethereum library.
//
// The go-ethereum library is free software: you can redistribute it and/or modify
// it under the terms of the GNU Lesser General Public License as published by
// the Free Software Foundation, either version 3 of the License, or
// (at your option) any later version.
//
// The go-ethereum library is distributed in the hope that it will be useful,
// but WITHOUT ANY WARRANTY; without even the implied warranty of
// MERCHANTABILITY or FITNESS FOR A PARTICULAR PURPOSE. See the
// GNU Lesser General Public License for more details.
//
// You should have received a copy of the GNU Lesser General Public License
// along with the go-ethereum library. If not, see <http://www.gnu.org/licenses/>.

package ethapi

import (
	"context"
<<<<<<< HEAD
	"crypto/rand"
=======
>>>>>>> 53d1ae09
	"encoding/hex"
	"errors"
	"fmt"
	"math/big"
	"strings"
	"time"

	"github.com/davecgh/go-spew/spew"
	"github.com/ethereum/go-ethereum/accounts"
	"github.com/ethereum/go-ethereum/accounts/abi"
	"github.com/ethereum/go-ethereum/accounts/keystore"
	"github.com/ethereum/go-ethereum/accounts/scwallet"
	"github.com/ethereum/go-ethereum/common"
	"github.com/ethereum/go-ethereum/common/hexutil"
	"github.com/ethereum/go-ethereum/common/math"
	"github.com/ethereum/go-ethereum/consensus/ethash"
	"github.com/ethereum/go-ethereum/consensus/misc"
	"github.com/ethereum/go-ethereum/core"
	"github.com/ethereum/go-ethereum/core/state"
	"github.com/ethereum/go-ethereum/core/types"
	"github.com/ethereum/go-ethereum/core/vm"
	"github.com/ethereum/go-ethereum/crypto"
	"github.com/ethereum/go-ethereum/eth/tracers/logger"
	"github.com/ethereum/go-ethereum/log"
	"github.com/ethereum/go-ethereum/p2p"
	"github.com/ethereum/go-ethereum/params"
	"github.com/ethereum/go-ethereum/rlp"
	"github.com/ethereum/go-ethereum/rpc"
	"github.com/tyler-smith/go-bip39"
	"golang.org/x/crypto/sha3"
)

// EthereumAPI provides an API to access Ethereum related information.
type EthereumAPI struct {
	b Backend
}

// NewEthereumAPI creates a new Ethereum protocol API.
func NewEthereumAPI(b Backend) *EthereumAPI {
	return &EthereumAPI{b}
}

// GasPrice returns a suggestion for a gas price for legacy transactions.
func (s *EthereumAPI) GasPrice(ctx context.Context) (*hexutil.Big, error) {
	tipcap, err := s.b.SuggestGasTipCap(ctx)
	if err != nil {
		return nil, err
	}
	if head := s.b.CurrentHeader(); head.BaseFee != nil {
		tipcap.Add(tipcap, head.BaseFee)
	}
	return (*hexutil.Big)(tipcap), err
}

// MaxPriorityFeePerGas returns a suggestion for a gas tip cap for dynamic fee transactions.
func (s *EthereumAPI) MaxPriorityFeePerGas(ctx context.Context) (*hexutil.Big, error) {
	tipcap, err := s.b.SuggestGasTipCap(ctx)
	if err != nil {
		return nil, err
	}
	return (*hexutil.Big)(tipcap), err
}

type feeHistoryResult struct {
	OldestBlock  *hexutil.Big     `json:"oldestBlock"`
	Reward       [][]*hexutil.Big `json:"reward,omitempty"`
	BaseFee      []*hexutil.Big   `json:"baseFeePerGas,omitempty"`
	GasUsedRatio []float64        `json:"gasUsedRatio"`
}

// FeeHistory returns the fee market history.
func (s *EthereumAPI) FeeHistory(ctx context.Context, blockCount rpc.DecimalOrHex, lastBlock rpc.BlockNumber, rewardPercentiles []float64) (*feeHistoryResult, error) {
	oldest, reward, baseFee, gasUsed, err := s.b.FeeHistory(ctx, int(blockCount), lastBlock, rewardPercentiles)
	if err != nil {
		return nil, err
	}
	results := &feeHistoryResult{
		OldestBlock:  (*hexutil.Big)(oldest),
		GasUsedRatio: gasUsed,
	}
	if reward != nil {
		results.Reward = make([][]*hexutil.Big, len(reward))
		for i, w := range reward {
			results.Reward[i] = make([]*hexutil.Big, len(w))
			for j, v := range w {
				results.Reward[i][j] = (*hexutil.Big)(v)
			}
		}
	}
	if baseFee != nil {
		results.BaseFee = make([]*hexutil.Big, len(baseFee))
		for i, v := range baseFee {
			results.BaseFee[i] = (*hexutil.Big)(v)
		}
	}
	return results, nil
}

// Syncing returns false in case the node is currently not syncing with the network. It can be up to date or has not
// yet received the latest block headers from its pears. In case it is synchronizing:
// - startingBlock: block number this node started to synchronise from
// - currentBlock:  block number this node is currently importing
// - highestBlock:  block number of the highest block header this node has received from peers
// - pulledStates:  number of state entries processed until now
// - knownStates:   number of known state entries that still need to be pulled
func (s *EthereumAPI) Syncing() (interface{}, error) {
	progress := s.b.SyncProgress()

	// Return not syncing if the synchronisation already completed
	if progress.CurrentBlock >= progress.HighestBlock {
		return false, nil
	}
	// Otherwise gather the block sync stats
	return map[string]interface{}{
		"startingBlock":       hexutil.Uint64(progress.StartingBlock),
		"currentBlock":        hexutil.Uint64(progress.CurrentBlock),
		"highestBlock":        hexutil.Uint64(progress.HighestBlock),
		"syncedAccounts":      hexutil.Uint64(progress.SyncedAccounts),
		"syncedAccountBytes":  hexutil.Uint64(progress.SyncedAccountBytes),
		"syncedBytecodes":     hexutil.Uint64(progress.SyncedBytecodes),
		"syncedBytecodeBytes": hexutil.Uint64(progress.SyncedBytecodeBytes),
		"syncedStorage":       hexutil.Uint64(progress.SyncedStorage),
		"syncedStorageBytes":  hexutil.Uint64(progress.SyncedStorageBytes),
		"healedTrienodes":     hexutil.Uint64(progress.HealedTrienodes),
		"healedTrienodeBytes": hexutil.Uint64(progress.HealedTrienodeBytes),
		"healedBytecodes":     hexutil.Uint64(progress.HealedBytecodes),
		"healedBytecodeBytes": hexutil.Uint64(progress.HealedBytecodeBytes),
		"healingTrienodes":    hexutil.Uint64(progress.HealingTrienodes),
		"healingBytecode":     hexutil.Uint64(progress.HealingBytecode),
	}, nil
}

// TxPoolAPI offers and API for the transaction pool. It only operates on data that is non confidential.
type TxPoolAPI struct {
	b Backend
}

// NewTxPoolAPI creates a new tx pool service that gives information about the transaction pool.
func NewTxPoolAPI(b Backend) *TxPoolAPI {
	return &TxPoolAPI{b}
}

// Content returns the transactions contained within the transaction pool.
func (s *TxPoolAPI) Content() map[string]map[string]map[string]*RPCTransaction {
	content := map[string]map[string]map[string]*RPCTransaction{
		"pending": make(map[string]map[string]*RPCTransaction),
		"queued":  make(map[string]map[string]*RPCTransaction),
	}
	pending, queue := s.b.TxPoolContent()
	curHeader := s.b.CurrentHeader()
	// Flatten the pending transactions
	for account, txs := range pending {
		dump := make(map[string]*RPCTransaction)
		for _, tx := range txs {
			dump[fmt.Sprintf("%d", tx.Nonce())] = NewRPCPendingTransaction(tx, curHeader, s.b.ChainConfig())
		}
		content["pending"][account.Hex()] = dump
	}
	// Flatten the queued transactions
	for account, txs := range queue {
		dump := make(map[string]*RPCTransaction)
		for _, tx := range txs {
			dump[fmt.Sprintf("%d", tx.Nonce())] = NewRPCPendingTransaction(tx, curHeader, s.b.ChainConfig())
		}
		content["queued"][account.Hex()] = dump
	}
	return content
}

// ContentFrom returns the transactions contained within the transaction pool.
func (s *TxPoolAPI) ContentFrom(addr common.Address) map[string]map[string]*RPCTransaction {
	content := make(map[string]map[string]*RPCTransaction, 2)
	pending, queue := s.b.TxPoolContentFrom(addr)
	curHeader := s.b.CurrentHeader()

	// Build the pending transactions
	dump := make(map[string]*RPCTransaction, len(pending))
	for _, tx := range pending {
		dump[fmt.Sprintf("%d", tx.Nonce())] = NewRPCPendingTransaction(tx, curHeader, s.b.ChainConfig())
	}
	content["pending"] = dump

	// Build the queued transactions
	dump = make(map[string]*RPCTransaction, len(queue))
	for _, tx := range queue {
		dump[fmt.Sprintf("%d", tx.Nonce())] = NewRPCPendingTransaction(tx, curHeader, s.b.ChainConfig())
	}
	content["queued"] = dump

	return content
}

// Status returns the number of pending and queued transaction in the pool.
func (s *TxPoolAPI) Status() map[string]hexutil.Uint {
	pending, queue := s.b.Stats()
	return map[string]hexutil.Uint{
		"pending": hexutil.Uint(pending),
		"queued":  hexutil.Uint(queue),
	}
}

// Inspect retrieves the content of the transaction pool and flattens it into an
// easily inspectable list.
func (s *TxPoolAPI) Inspect() map[string]map[string]map[string]string {
	content := map[string]map[string]map[string]string{
		"pending": make(map[string]map[string]string),
		"queued":  make(map[string]map[string]string),
	}
	pending, queue := s.b.TxPoolContent()

	// Define a formatter to flatten a transaction into a string
	var format = func(tx *types.Transaction) string {
		if to := tx.To(); to != nil {
			return fmt.Sprintf("%s: %v wei + %v gas × %v wei", tx.To().Hex(), tx.Value(), tx.Gas(), tx.GasPrice())
		}
		return fmt.Sprintf("contract creation: %v wei + %v gas × %v wei", tx.Value(), tx.Gas(), tx.GasPrice())
	}
	// Flatten the pending transactions
	for account, txs := range pending {
		dump := make(map[string]string)
		for _, tx := range txs {
			dump[fmt.Sprintf("%d", tx.Nonce())] = format(tx)
		}
		content["pending"][account.Hex()] = dump
	}
	// Flatten the queued transactions
	for account, txs := range queue {
		dump := make(map[string]string)
		for _, tx := range txs {
			dump[fmt.Sprintf("%d", tx.Nonce())] = format(tx)
		}
		content["queued"][account.Hex()] = dump
	}
	return content
}

// EthereumAccountAPI provides an API to access accounts managed by this node.
// It offers only methods that can retrieve accounts.
type EthereumAccountAPI struct {
	am *accounts.Manager
}

// NewEthereumAccountAPI creates a new EthereumAccountAPI.
func NewEthereumAccountAPI(am *accounts.Manager) *EthereumAccountAPI {
	return &EthereumAccountAPI{am: am}
}

// Accounts returns the collection of accounts this node manages.
func (s *EthereumAccountAPI) Accounts() []common.Address {
	return s.am.Accounts()
}

// PersonalAccountAPI provides an API to access accounts managed by this node.
// It offers methods to create, (un)lock en list accounts. Some methods accept
// passwords and are therefore considered private by default.
type PersonalAccountAPI struct {
	am        *accounts.Manager
	nonceLock *AddrLocker
	b         Backend
}

// NewPersonalAccountAPI create a new PersonalAccountAPI.
func NewPersonalAccountAPI(b Backend, nonceLock *AddrLocker) *PersonalAccountAPI {
	return &PersonalAccountAPI{
		am:        b.AccountManager(),
		nonceLock: nonceLock,
		b:         b,
	}
}

// ListAccounts will return a list of addresses for accounts this node manages.
func (s *PersonalAccountAPI) ListAccounts() []common.Address {
	return s.am.Accounts()
}

// rawWallet is a JSON representation of an accounts.Wallet interface, with its
// data contents extracted into plain fields.
type rawWallet struct {
	URL      string             `json:"url"`
	Status   string             `json:"status"`
	Failure  string             `json:"failure,omitempty"`
	Accounts []accounts.Account `json:"accounts,omitempty"`
}

// ListWallets will return a list of wallets this node manages.
func (s *PersonalAccountAPI) ListWallets() []rawWallet {
	wallets := make([]rawWallet, 0) // return [] instead of nil if empty
	for _, wallet := range s.am.Wallets() {
		status, failure := wallet.Status()

		raw := rawWallet{
			URL:      wallet.URL().String(),
			Status:   status,
			Accounts: wallet.Accounts(),
		}
		if failure != nil {
			raw.Failure = failure.Error()
		}
		wallets = append(wallets, raw)
	}
	return wallets
}

// OpenWallet initiates a hardware wallet opening procedure, establishing a USB
// connection and attempting to authenticate via the provided passphrase. Note,
// the method may return an extra challenge requiring a second open (e.g. the
// Trezor PIN matrix challenge).
func (s *PersonalAccountAPI) OpenWallet(url string, passphrase *string) error {
	wallet, err := s.am.Wallet(url)
	if err != nil {
		return err
	}
	pass := ""
	if passphrase != nil {
		pass = *passphrase
	}
	return wallet.Open(pass)
}

// DeriveAccount requests a HD wallet to derive a new account, optionally pinning
// it for later reuse.
func (s *PersonalAccountAPI) DeriveAccount(url string, path string, pin *bool) (accounts.Account, error) {
	wallet, err := s.am.Wallet(url)
	if err != nil {
		return accounts.Account{}, err
	}
	derivPath, err := accounts.ParseDerivationPath(path)
	if err != nil {
		return accounts.Account{}, err
	}
	if pin == nil {
		pin = new(bool)
	}
	return wallet.Derive(derivPath, *pin)
}

// NewAccount will create a new account and returns the address for the new account.
func (s *PersonalAccountAPI) NewAccount(password string) (common.Address, error) {
	ks, err := fetchKeystore(s.am)
	if err != nil {
		return common.Address{}, err
	}
	acc, err := ks.NewAccount(password)
	if err == nil {
		log.Info("Your new key was generated", "address", acc.Address)
		log.Warn("Please backup your key file!", "path", acc.URL.Path)
		log.Warn("Please remember your password!")
		return acc.Address, nil
	}
	return common.Address{}, err
}

// fetchKeystore retrieves the encrypted keystore from the account manager.
func fetchKeystore(am *accounts.Manager) (*keystore.KeyStore, error) {
	if ks := am.Backends(keystore.KeyStoreType); len(ks) > 0 {
		return ks[0].(*keystore.KeyStore), nil
	}
	return nil, errors.New("local keystore not used")
}

// ImportRawKey stores the given hex encoded ECDSA key into the key directory,
// encrypting it with the passphrase.
func (s *PersonalAccountAPI) ImportRawKey(privkey string, password string) (common.Address, error) {
	key, err := crypto.HexToECDSA(privkey)
	if err != nil {
		return common.Address{}, err
	}
	ks, err := fetchKeystore(s.am)
	if err != nil {
		return common.Address{}, err
	}
	acc, err := ks.ImportECDSA(key, password)
	return acc.Address, err
}

// UnlockAccount will unlock the account associated with the given address with
// the given password for duration seconds. If duration is nil it will use a
// default of 300 seconds. It returns an indication if the account was unlocked.
func (s *PersonalAccountAPI) UnlockAccount(ctx context.Context, addr common.Address, password string, duration *uint64) (bool, error) {
	// When the API is exposed by external RPC(http, ws etc), unless the user
	// explicitly specifies to allow the insecure account unlocking, otherwise
	// it is disabled.
	if s.b.ExtRPCEnabled() && !s.b.AccountManager().Config().InsecureUnlockAllowed {
		return false, errors.New("account unlock with HTTP access is forbidden")
	}

	const max = uint64(time.Duration(math.MaxInt64) / time.Second)
	var d time.Duration
	if duration == nil {
		d = 300 * time.Second
	} else if *duration > max {
		return false, errors.New("unlock duration too large")
	} else {
		d = time.Duration(*duration) * time.Second
	}
	ks, err := fetchKeystore(s.am)
	if err != nil {
		return false, err
	}
	err = ks.TimedUnlock(accounts.Account{Address: addr}, password, d)
	if err != nil {
		log.Warn("Failed account unlock attempt", "address", addr, "err", err)
	}
	return err == nil, err
}

// LockAccount will lock the account associated with the given address when it's unlocked.
func (s *PersonalAccountAPI) LockAccount(addr common.Address) bool {
	if ks, err := fetchKeystore(s.am); err == nil {
		return ks.Lock(addr) == nil
	}
	return false
}

// signTransaction sets defaults and signs the given transaction
// NOTE: the caller needs to ensure that the nonceLock is held, if applicable,
// and release it after the transaction has been submitted to the tx pool
func (s *PersonalAccountAPI) signTransaction(ctx context.Context, args *TransactionArgs, passwd string) (*types.Transaction, error) {
	// Look up the wallet containing the requested signer
	account := accounts.Account{Address: args.from()}
	wallet, err := s.am.Find(account)
	if err != nil {
		return nil, err
	}
	// Set some sanity defaults and terminate on failure
	if err := args.setDefaults(ctx, s.b); err != nil {
		return nil, err
	}
	// Assemble the transaction and sign with the wallet
	tx := args.toTransaction()

	return wallet.SignTxWithPassphrase(account, passwd, tx, s.b.ChainConfig().ChainID)
}

// SendTransaction will create a transaction from the given arguments and
// tries to sign it with the key associated with args.From. If the given
// passwd isn't able to decrypt the key it fails.
func (s *PersonalAccountAPI) SendTransaction(ctx context.Context, args TransactionArgs, passwd string) (common.Hash, error) {
	if args.Nonce == nil {
		// Hold the mutex around signing to prevent concurrent assignment of
		// the same nonce to multiple accounts.
		s.nonceLock.LockAddr(args.from())
		defer s.nonceLock.UnlockAddr(args.from())
	}
	signed, err := s.signTransaction(ctx, &args, passwd)
	if err != nil {
		log.Warn("Failed transaction send attempt", "from", args.from(), "to", args.To, "value", args.Value.ToInt(), "err", err)
		return common.Hash{}, err
	}
	return SubmitTransaction(ctx, s.b, signed)
}

// SignTransaction will create a transaction from the given arguments and
// tries to sign it with the key associated with args.From. If the given passwd isn't
// able to decrypt the key it fails. The transaction is returned in RLP-form, not broadcast
// to other nodes
func (s *PersonalAccountAPI) SignTransaction(ctx context.Context, args TransactionArgs, passwd string) (*SignTransactionResult, error) {
	// No need to obtain the noncelock mutex, since we won't be sending this
	// tx into the transaction pool, but right back to the user
	if args.From == nil {
		return nil, fmt.Errorf("sender not specified")
	}
	if args.Gas == nil {
		return nil, fmt.Errorf("gas not specified")
	}
	if args.GasPrice == nil && (args.MaxFeePerGas == nil || args.MaxPriorityFeePerGas == nil) {
		return nil, fmt.Errorf("missing gasPrice or maxFeePerGas/maxPriorityFeePerGas")
	}
	if args.Nonce == nil {
		return nil, fmt.Errorf("nonce not specified")
	}
	// Before actually signing the transaction, ensure the transaction fee is reasonable.
	tx := args.toTransaction()
	if err := checkTxFee(tx.GasPrice(), tx.Gas(), s.b.RPCTxFeeCap()); err != nil {
		return nil, err
	}
	signed, err := s.signTransaction(ctx, &args, passwd)
	if err != nil {
		log.Warn("Failed transaction sign attempt", "from", args.from(), "to", args.To, "value", args.Value.ToInt(), "err", err)
		return nil, err
	}
	data, err := signed.MarshalBinary()
	if err != nil {
		return nil, err
	}
	return &SignTransactionResult{data, signed}, nil
}

// Sign calculates an Ethereum ECDSA signature for:
// keccak256("\x19Ethereum Signed Message:\n" + len(message) + message))
//
// Note, the produced signature conforms to the secp256k1 curve R, S and V values,
// where the V value will be 27 or 28 for legacy reasons.
//
// The key used to calculate the signature is decrypted with the given password.
//
// https://github.com/ethereum/go-ethereum/wiki/Management-APIs#personal_sign
func (s *PersonalAccountAPI) Sign(ctx context.Context, data hexutil.Bytes, addr common.Address, passwd string) (hexutil.Bytes, error) {
	// Look up the wallet containing the requested signer
	account := accounts.Account{Address: addr}

	wallet, err := s.b.AccountManager().Find(account)
	if err != nil {
		return nil, err
	}
	// Assemble sign the data with the wallet
	signature, err := wallet.SignTextWithPassphrase(account, passwd, data)
	if err != nil {
		log.Warn("Failed data sign attempt", "address", addr, "err", err)
		return nil, err
	}
	signature[crypto.RecoveryIDOffset] += 27 // Transform V from 0/1 to 27/28 according to the yellow paper
	return signature, nil
}

// EcRecover returns the address for the account that was used to create the signature.
// Note, this function is compatible with eth_sign and personal_sign. As such it recovers
// the address of:
// hash = keccak256("\x19Ethereum Signed Message:\n"${message length}${message})
// addr = ecrecover(hash, signature)
//
// Note, the signature must conform to the secp256k1 curve R, S and V values, where
// the V value must be 27 or 28 for legacy reasons.
//
// https://github.com/ethereum/go-ethereum/wiki/Management-APIs#personal_ecRecover
func (s *PersonalAccountAPI) EcRecover(ctx context.Context, data, sig hexutil.Bytes) (common.Address, error) {
	if len(sig) != crypto.SignatureLength {
		return common.Address{}, fmt.Errorf("signature must be %d bytes long", crypto.SignatureLength)
	}
	if sig[crypto.RecoveryIDOffset] != 27 && sig[crypto.RecoveryIDOffset] != 28 {
		return common.Address{}, fmt.Errorf("invalid Ethereum signature (V is not 27 or 28)")
	}
	sig[crypto.RecoveryIDOffset] -= 27 // Transform yellow paper V from 27/28 to 0/1

	rpk, err := crypto.SigToPub(accounts.TextHash(data), sig)
	if err != nil {
		return common.Address{}, err
	}
	return crypto.PubkeyToAddress(*rpk), nil
}

// InitializeWallet initializes a new wallet at the provided URL, by generating and returning a new private key.
func (s *PersonalAccountAPI) InitializeWallet(ctx context.Context, url string) (string, error) {
	wallet, err := s.am.Wallet(url)
	if err != nil {
		return "", err
	}

	entropy, err := bip39.NewEntropy(256)
	if err != nil {
		return "", err
	}

	mnemonic, err := bip39.NewMnemonic(entropy)
	if err != nil {
		return "", err
	}

	seed := bip39.NewSeed(mnemonic, "")

	switch wallet := wallet.(type) {
	case *scwallet.Wallet:
		return mnemonic, wallet.Initialize(seed)
	default:
		return "", fmt.Errorf("specified wallet does not support initialization")
	}
}

// Unpair deletes a pairing between wallet and geth.
func (s *PersonalAccountAPI) Unpair(ctx context.Context, url string, pin string) error {
	wallet, err := s.am.Wallet(url)
	if err != nil {
		return err
	}

	switch wallet := wallet.(type) {
	case *scwallet.Wallet:
		return wallet.Unpair([]byte(pin))
	default:
		return fmt.Errorf("specified wallet does not support pairing")
	}
}

// BlockChainAPI provides an API to access Ethereum blockchain data.
type BlockChainAPI struct {
	b Backend
}

// NewBlockChainAPI creates a new Ethereum blockchain API.
func NewBlockChainAPI(b Backend) *BlockChainAPI {
	return &BlockChainAPI{b}
}

// ChainId is the EIP-155 replay-protection chain id for the current Ethereum chain config.
//
// Note, this method does not conform to EIP-695 because the configured chain ID is always
// returned, regardless of the current head block. We used to return an error when the chain
// wasn't synced up to a block where EIP-155 is enabled, but this behavior caused issues
// in CL clients.
func (api *BlockChainAPI) ChainId() *hexutil.Big {
	return (*hexutil.Big)(api.b.ChainConfig().ChainID)
}

// BlockNumber returns the block number of the chain head.
func (s *BlockChainAPI) BlockNumber() hexutil.Uint64 {
	header, _ := s.b.HeaderByNumber(context.Background(), rpc.LatestBlockNumber) // latest header should always be available
	return hexutil.Uint64(header.Number.Uint64())
}

// GetBalance returns the amount of wei for the given address in the state of the
// given block number. The rpc.LatestBlockNumber and rpc.PendingBlockNumber meta
// block numbers are also allowed.
func (s *BlockChainAPI) GetBalance(ctx context.Context, address common.Address, blockNrOrHash rpc.BlockNumberOrHash) (*hexutil.Big, error) {
	state, _, err := s.b.StateAndHeaderByNumberOrHash(ctx, blockNrOrHash)
	if state == nil || err != nil {
		return nil, err
	}
	return (*hexutil.Big)(state.GetBalance(address)), state.Error()
}

// Result structs for GetProof
type AccountResult struct {
	Address      common.Address  `json:"address"`
	AccountProof []string        `json:"accountProof"`
	Balance      *hexutil.Big    `json:"balance"`
	CodeHash     common.Hash     `json:"codeHash"`
	Nonce        hexutil.Uint64  `json:"nonce"`
	StorageHash  common.Hash     `json:"storageHash"`
	StorageProof []StorageResult `json:"storageProof"`
}

type StorageResult struct {
	Key   string       `json:"key"`
	Value *hexutil.Big `json:"value"`
	Proof []string     `json:"proof"`
}

// GetProof returns the Merkle-proof for a given account and optionally some storage keys.
func (s *BlockChainAPI) GetProof(ctx context.Context, address common.Address, storageKeys []string, blockNrOrHash rpc.BlockNumberOrHash) (*AccountResult, error) {
	state, _, err := s.b.StateAndHeaderByNumberOrHash(ctx, blockNrOrHash)
	if state == nil || err != nil {
		return nil, err
	}

	storageTrie := state.StorageTrie(address)
	storageHash := types.EmptyRootHash
	codeHash := state.GetCodeHash(address)
	storageProof := make([]StorageResult, len(storageKeys))

	// if we have a storageTrie, (which means the account exists), we can update the storagehash
	if storageTrie != nil {
		storageHash = storageTrie.Hash()
	} else {
		// no storageTrie means the account does not exist, so the codeHash is the hash of an empty bytearray.
		codeHash = crypto.Keccak256Hash(nil)
	}

	// create the proof for the storageKeys
	for i, hexKey := range storageKeys {
		key, err := decodeHash(hexKey)
		if err != nil {
			return nil, err
		}
		if storageTrie != nil {
			proof, storageError := state.GetStorageProof(address, key)
			if storageError != nil {
				return nil, storageError
			}
			storageProof[i] = StorageResult{hexKey, (*hexutil.Big)(state.GetState(address, key).Big()), toHexSlice(proof)}
		} else {
			storageProof[i] = StorageResult{hexKey, &hexutil.Big{}, []string{}}
		}
	}

	// create the accountProof
	accountProof, proofErr := state.GetProof(address)
	if proofErr != nil {
		return nil, proofErr
	}

	return &AccountResult{
		Address:      address,
		AccountProof: toHexSlice(accountProof),
		Balance:      (*hexutil.Big)(state.GetBalance(address)),
		CodeHash:     codeHash,
		Nonce:        hexutil.Uint64(state.GetNonce(address)),
		StorageHash:  storageHash,
		StorageProof: storageProof,
	}, state.Error()
}

// decodeHash parses a hex-encoded 32-byte hash. The input may optionally
// be prefixed by 0x and can have an byte length up to 32.
func decodeHash(s string) (common.Hash, error) {
	if strings.HasPrefix(s, "0x") || strings.HasPrefix(s, "0X") {
		s = s[2:]
	}
	if (len(s) & 1) > 0 {
		s = "0" + s
	}
	b, err := hex.DecodeString(s)
	if err != nil {
		return common.Hash{}, fmt.Errorf("hex string invalid")
	}
	if len(b) > 32 {
		return common.Hash{}, fmt.Errorf("hex string too long, want at most 32 bytes")
	}
	return common.BytesToHash(b), nil
}

// GetHeaderByNumber returns the requested canonical block header.
// * When blockNr is -1 the chain head is returned.
// * When blockNr is -2 the pending chain head is returned.
func (s *BlockChainAPI) GetHeaderByNumber(ctx context.Context, number rpc.BlockNumber) (map[string]interface{}, error) {
	header, err := s.b.HeaderByNumber(ctx, number)
	if header != nil && err == nil {
		response := s.rpcMarshalHeader(ctx, header)
		if number == rpc.PendingBlockNumber {
			// Pending header need to nil out a few fields
			for _, field := range []string{"hash", "nonce", "miner"} {
				response[field] = nil
			}
		}
		return response, err
	}
	return nil, err
}

// GetHeaderByHash returns the requested header by hash.
func (s *BlockChainAPI) GetHeaderByHash(ctx context.Context, hash common.Hash) map[string]interface{} {
	header, _ := s.b.HeaderByHash(ctx, hash)
	if header != nil {
		return s.rpcMarshalHeader(ctx, header)
	}
	return nil
}

// GetBlockByNumber returns the requested canonical block.
//   - When blockNr is -1 the chain head is returned.
//   - When blockNr is -2 the pending chain head is returned.
//   - When fullTx is true all transactions in the block are returned, otherwise
//     only the transaction hash is returned.
func (s *BlockChainAPI) GetBlockByNumber(ctx context.Context, number rpc.BlockNumber, fullTx bool) (map[string]interface{}, error) {
	block, err := s.b.BlockByNumber(ctx, number)
	if block != nil && err == nil {
		response, err := s.rpcMarshalBlock(ctx, block, true, fullTx)
		if err == nil && number == rpc.PendingBlockNumber {
			// Pending blocks need to nil out a few fields
			for _, field := range []string{"hash", "nonce", "miner"} {
				response[field] = nil
			}
		}
		return response, err
	}
	return nil, err
}

// GetBlockByHash returns the requested block. When fullTx is true all transactions in the block are returned in full
// detail, otherwise only the transaction hash is returned.
func (s *BlockChainAPI) GetBlockByHash(ctx context.Context, hash common.Hash, fullTx bool) (map[string]interface{}, error) {
	block, err := s.b.BlockByHash(ctx, hash)
	if block != nil {
		return s.rpcMarshalBlock(ctx, block, true, fullTx)
	}
	return nil, err
}

// GetUncleByBlockNumberAndIndex returns the uncle block for the given block hash and index.
func (s *BlockChainAPI) GetUncleByBlockNumberAndIndex(ctx context.Context, blockNr rpc.BlockNumber, index hexutil.Uint) (map[string]interface{}, error) {
	block, err := s.b.BlockByNumber(ctx, blockNr)
	if block != nil {
		uncles := block.Uncles()
		if index >= hexutil.Uint(len(uncles)) {
			log.Debug("Requested uncle not found", "number", blockNr, "hash", block.Hash(), "index", index)
			return nil, nil
		}
		block = types.NewBlockWithHeader(uncles[index])
		return s.rpcMarshalBlock(ctx, block, false, false)
	}
	return nil, err
}

// GetUncleByBlockHashAndIndex returns the uncle block for the given block hash and index.
func (s *BlockChainAPI) GetUncleByBlockHashAndIndex(ctx context.Context, blockHash common.Hash, index hexutil.Uint) (map[string]interface{}, error) {
	block, err := s.b.BlockByHash(ctx, blockHash)
	if block != nil {
		uncles := block.Uncles()
		if index >= hexutil.Uint(len(uncles)) {
			log.Debug("Requested uncle not found", "number", block.Number(), "hash", blockHash, "index", index)
			return nil, nil
		}
		block = types.NewBlockWithHeader(uncles[index])
		return s.rpcMarshalBlock(ctx, block, false, false)
	}
	return nil, err
}

// GetUncleCountByBlockNumber returns number of uncles in the block for the given block number
func (s *BlockChainAPI) GetUncleCountByBlockNumber(ctx context.Context, blockNr rpc.BlockNumber) *hexutil.Uint {
	if block, _ := s.b.BlockByNumber(ctx, blockNr); block != nil {
		n := hexutil.Uint(len(block.Uncles()))
		return &n
	}
	return nil
}

// GetUncleCountByBlockHash returns number of uncles in the block for the given block hash
func (s *BlockChainAPI) GetUncleCountByBlockHash(ctx context.Context, blockHash common.Hash) *hexutil.Uint {
	if block, _ := s.b.BlockByHash(ctx, blockHash); block != nil {
		n := hexutil.Uint(len(block.Uncles()))
		return &n
	}
	return nil
}

// GetCode returns the code stored at the given address in the state for the given block number.
func (s *BlockChainAPI) GetCode(ctx context.Context, address common.Address, blockNrOrHash rpc.BlockNumberOrHash) (hexutil.Bytes, error) {
	state, _, err := s.b.StateAndHeaderByNumberOrHash(ctx, blockNrOrHash)
	if state == nil || err != nil {
		return nil, err
	}
	code := state.GetCode(address)
	return code, state.Error()
}

// GetStorageAt returns the storage from the state at the given address, key and
// block number. The rpc.LatestBlockNumber and rpc.PendingBlockNumber meta block
// numbers are also allowed.
func (s *BlockChainAPI) GetStorageAt(ctx context.Context, address common.Address, hexKey string, blockNrOrHash rpc.BlockNumberOrHash) (hexutil.Bytes, error) {
	state, _, err := s.b.StateAndHeaderByNumberOrHash(ctx, blockNrOrHash)
	if state == nil || err != nil {
		return nil, err
	}
	key, err := decodeHash(hexKey)
	if err != nil {
		return nil, fmt.Errorf("unable to decode storage key: %s", err)
	}
	res := state.GetState(address, key)
	return res[:], state.Error()
}

// OverrideAccount indicates the overriding fields of account during the execution
// of a message call.
// Note, state and stateDiff can't be specified at the same time. If state is
// set, message execution will only use the data in the given state. Otherwise
// if statDiff is set, all diff will be applied first and then execute the call
// message.
type OverrideAccount struct {
	Nonce     *hexutil.Uint64              `json:"nonce"`
	Code      *hexutil.Bytes               `json:"code"`
	Balance   **hexutil.Big                `json:"balance"`
	State     *map[common.Hash]common.Hash `json:"state"`
	StateDiff *map[common.Hash]common.Hash `json:"stateDiff"`
}

// StateOverride is the collection of overridden accounts.
type StateOverride map[common.Address]OverrideAccount

// Apply overrides the fields of specified accounts into the given state.
func (diff *StateOverride) Apply(state *state.StateDB) error {
	if diff == nil {
		return nil
	}
	for addr, account := range *diff {
		// Override account nonce.
		if account.Nonce != nil {
			state.SetNonce(addr, uint64(*account.Nonce))
		}
		// Override account(contract) code.
		if account.Code != nil {
			state.SetCode(addr, *account.Code)
		}
		// Override account balance.
		if account.Balance != nil {
			state.SetBalance(addr, (*big.Int)(*account.Balance))
		}
		if account.State != nil && account.StateDiff != nil {
			return fmt.Errorf("account %s has both 'state' and 'stateDiff'", addr.Hex())
		}
		// Replace entire state if caller requires.
		if account.State != nil {
			state.SetStorage(addr, *account.State)
		}
		// Apply state diff into specified accounts.
		if account.StateDiff != nil {
			for key, value := range *account.StateDiff {
				state.SetState(addr, key, value)
			}
		}
	}
	return nil
}

// BlockOverrides is a set of header fields to override.
type BlockOverrides struct {
	Number     *hexutil.Big
	Difficulty *hexutil.Big
	Time       *hexutil.Big
	GasLimit   *hexutil.Uint64
	Coinbase   *common.Address
	Random     *common.Hash
	BaseFee    *hexutil.Big
}

// Apply overrides the given header fields into the given block context.
func (diff *BlockOverrides) Apply(blockCtx *vm.BlockContext) {
	if diff == nil {
		return
	}
	if diff.Number != nil {
		blockCtx.BlockNumber = diff.Number.ToInt()
	}
	if diff.Difficulty != nil {
		blockCtx.Difficulty = diff.Difficulty.ToInt()
	}
	if diff.Time != nil {
		blockCtx.Time = diff.Time.ToInt()
	}
	if diff.GasLimit != nil {
		blockCtx.GasLimit = uint64(*diff.GasLimit)
	}
	if diff.Coinbase != nil {
		blockCtx.Coinbase = *diff.Coinbase
	}
	if diff.Random != nil {
		blockCtx.Random = diff.Random
	}
	if diff.BaseFee != nil {
		blockCtx.BaseFee = diff.BaseFee.ToInt()
	}
}

func DoCall(ctx context.Context, b Backend, args TransactionArgs, blockNrOrHash rpc.BlockNumberOrHash, overrides *StateOverride, timeout time.Duration, globalGasCap uint64) (*core.ExecutionResult, error) {
	defer func(start time.Time) { log.Debug("Executing EVM call finished", "runtime", time.Since(start)) }(time.Now())

	state, header, err := b.StateAndHeaderByNumberOrHash(ctx, blockNrOrHash)
	if state == nil || err != nil {
		return nil, err
	}
	if err := overrides.Apply(state); err != nil {
		return nil, err
	}
	// Setup context so it may be cancelled the call has completed
	// or, in case of unmetered gas, setup a context with a timeout.
	var cancel context.CancelFunc
	if timeout > 0 {
		ctx, cancel = context.WithTimeout(ctx, timeout)
	} else {
		ctx, cancel = context.WithCancel(ctx)
	}
	// Make sure the context is cancelled when the call has completed
	// this makes sure resources are cleaned up.
	defer cancel()

	// Get a new instance of the EVM.
	msg, err := args.ToMessage(globalGasCap, header.BaseFee)
	if err != nil {
		return nil, err
	}
	evm, vmError, err := b.GetEVM(ctx, msg, state, header, &vm.Config{NoBaseFee: true})
	if err != nil {
		return nil, err
	}
	// Wait for the context to be done and cancel the evm. Even if the
	// EVM has finished, cancelling may be done (repeatedly)
	go func() {
		<-ctx.Done()
		evm.Cancel()
	}()

	// Execute the message.
	gp := new(core.GasPool).AddGas(math.MaxUint64)
	result, err := core.ApplyMessage(evm, msg, gp)
	if err := vmError(); err != nil {
		return nil, err
	}

	// If the timer caused an abort, return an appropriate error message
	if evm.Cancelled() {
		return nil, fmt.Errorf("execution aborted (timeout = %v)", timeout)
	}
	if err != nil {
		return result, fmt.Errorf("err: %w (supplied gas %d)", err, msg.Gas())
	}
	return result, nil
}

func newRevertError(result *core.ExecutionResult) *revertError {
	reason, errUnpack := abi.UnpackRevert(result.Revert())
	err := errors.New("execution reverted")
	if errUnpack == nil {
		err = fmt.Errorf("execution reverted: %v", reason)
	}
	return &revertError{
		error:  err,
		reason: hexutil.Encode(result.Revert()),
	}
}

// revertError is an API error that encompasses an EVM revertal with JSON error
// code and a binary data blob.
type revertError struct {
	error
	reason string // revert reason hex encoded
}

// ErrorCode returns the JSON error code for a revertal.
// See: https://github.com/ethereum/wiki/wiki/JSON-RPC-Error-Codes-Improvement-Proposal
func (e *revertError) ErrorCode() int {
	return 3
}

// ErrorData returns the hex encoded revert reason.
func (e *revertError) ErrorData() interface{} {
	return e.reason
}

// Call executes the given transaction on the state for the given block number.
//
// Additionally, the caller can specify a batch of contract for fields overriding.
//
// Note, this function doesn't make and changes in the state/blockchain and is
// useful to execute and retrieve values.
func (s *BlockChainAPI) Call(ctx context.Context, args TransactionArgs, blockNrOrHash rpc.BlockNumberOrHash, overrides *StateOverride) (hexutil.Bytes, error) {
	result, err := DoCall(ctx, s.b, args, blockNrOrHash, overrides, s.b.RPCEVMTimeout(), s.b.RPCGasCap())
	if err != nil {
		return nil, err
	}
	// If the result contains a revert reason, try to unpack and return it.
	if len(result.Revert()) > 0 {
		return nil, newRevertError(result)
	}
	return result.Return(), result.Err
}

func DoEstimateGas(ctx context.Context, b Backend, args TransactionArgs, blockNrOrHash rpc.BlockNumberOrHash, gasCap uint64) (hexutil.Uint64, error) {
	// Binary search the gas requirement, as it may be higher than the amount used
	var (
		lo  uint64 = params.TxGas - 1
		hi  uint64
		cap uint64
	)
	// Use zero address if sender unspecified.
	if args.From == nil {
		args.From = new(common.Address)
	}
	// Determine the highest gas limit can be used during the estimation.
	if args.Gas != nil && uint64(*args.Gas) >= params.TxGas {
		hi = uint64(*args.Gas)
	} else {
		// Retrieve the block to act as the gas ceiling
		block, err := b.BlockByNumberOrHash(ctx, blockNrOrHash)
		if err != nil {
			return 0, err
		}
		if block == nil {
			return 0, errors.New("block not found")
		}
		hi = block.GasLimit()
	}
	// Normalize the max fee per gas the call is willing to spend.
	var feeCap *big.Int
	if args.GasPrice != nil && (args.MaxFeePerGas != nil || args.MaxPriorityFeePerGas != nil) {
		return 0, errors.New("both gasPrice and (maxFeePerGas or maxPriorityFeePerGas) specified")
	} else if args.GasPrice != nil {
		feeCap = args.GasPrice.ToInt()
	} else if args.MaxFeePerGas != nil {
		feeCap = args.MaxFeePerGas.ToInt()
	} else {
		feeCap = common.Big0
	}
	// Recap the highest gas limit with account's available balance.
	if feeCap.BitLen() != 0 {
		state, _, err := b.StateAndHeaderByNumberOrHash(ctx, blockNrOrHash)
		if err != nil {
			return 0, err
		}
		balance := state.GetBalance(*args.From) // from can't be nil
		available := new(big.Int).Set(balance)
		if args.Value != nil {
			if args.Value.ToInt().Cmp(available) >= 0 {
				return 0, core.ErrInsufficientFundsForTransfer
			}
			available.Sub(available, args.Value.ToInt())
		}
		allowance := new(big.Int).Div(available, feeCap)

		// If the allowance is larger than maximum uint64, skip checking
		if allowance.IsUint64() && hi > allowance.Uint64() {
			transfer := args.Value
			if transfer == nil {
				transfer = new(hexutil.Big)
			}
			log.Warn("Gas estimation capped by limited funds", "original", hi, "balance", balance,
				"sent", transfer.ToInt(), "maxFeePerGas", feeCap, "fundable", allowance)
			hi = allowance.Uint64()
		}
	}
	// Recap the highest gas allowance with specified gascap.
	if gasCap != 0 && hi > gasCap {
		log.Warn("Caller gas above allowance, capping", "requested", hi, "cap", gasCap)
		hi = gasCap
	}
	cap = hi

	// Create a helper to check if a gas allowance results in an executable transaction
	executable := func(gas uint64) (bool, *core.ExecutionResult, error) {
		args.Gas = (*hexutil.Uint64)(&gas)

		result, err := DoCall(ctx, b, args, blockNrOrHash, nil, 0, gasCap)
		if err != nil {
			if errors.Is(err, core.ErrIntrinsicGas) {
				return true, nil, nil // Special case, raise gas limit
			}
			return true, nil, err // Bail out
		}
		return result.Failed(), result, nil
	}
	// Execute the binary search and hone in on an executable gas limit
	for lo+1 < hi {
		mid := (hi + lo) / 2
		failed, _, err := executable(mid)

		// If the error is not nil(consensus error), it means the provided message
		// call or transaction will never be accepted no matter how much gas it is
		// assigned. Return the error directly, don't struggle any more.
		if err != nil {
			return 0, err
		}
		if failed {
			lo = mid
		} else {
			hi = mid
		}
	}
	// Reject the transaction as invalid if it still fails at the highest allowance
	if hi == cap {
		failed, result, err := executable(hi)
		if err != nil {
			return 0, err
		}
		if failed {
			if result != nil && result.Err != vm.ErrOutOfGas {
				if len(result.Revert()) > 0 {
					return 0, newRevertError(result)
				}
				return 0, result.Err
			}
			// Otherwise, the specified gas cap is too low
			return 0, fmt.Errorf("gas required exceeds allowance (%d)", cap)
		}
	}
	return hexutil.Uint64(hi), nil
}

// EstimateGas returns an estimate of the amount of gas needed to execute the
// given transaction against the current pending block.
func (s *BlockChainAPI) EstimateGas(ctx context.Context, args TransactionArgs, blockNrOrHash *rpc.BlockNumberOrHash) (hexutil.Uint64, error) {
	bNrOrHash := rpc.BlockNumberOrHashWithNumber(rpc.PendingBlockNumber)
	if blockNrOrHash != nil {
		bNrOrHash = *blockNrOrHash
	}
	return DoEstimateGas(ctx, s.b, args, bNrOrHash, s.b.RPCGasCap())
}

// RPCMarshalHeader converts the given header to the RPC output .
func RPCMarshalHeader(head *types.Header) map[string]interface{} {
	result := map[string]interface{}{
		"number":           (*hexutil.Big)(head.Number),
		"hash":             head.Hash(),
		"parentHash":       head.ParentHash,
		"nonce":            head.Nonce,
		"mixHash":          head.MixDigest,
		"sha3Uncles":       head.UncleHash,
		"logsBloom":        head.Bloom,
		"stateRoot":        head.Root,
		"miner":            head.Coinbase,
		"difficulty":       (*hexutil.Big)(head.Difficulty),
		"extraData":        hexutil.Bytes(head.Extra),
		"size":             hexutil.Uint64(head.Size()),
		"gasLimit":         hexutil.Uint64(head.GasLimit),
		"gasUsed":          hexutil.Uint64(head.GasUsed),
		"timestamp":        hexutil.Uint64(head.Time),
		"transactionsRoot": head.TxHash,
		"receiptsRoot":     head.ReceiptHash,
	}

	if head.BaseFee != nil {
		result["baseFeePerGas"] = (*hexutil.Big)(head.BaseFee)
	}

	return result
}

// RPCMarshalBlock converts the given block to the RPC output which depends on fullTx. If inclTx is true transactions are
// returned. When fullTx is true the returned block contains full transaction details, otherwise it will only contain
// transaction hashes.
func RPCMarshalBlock(block *types.Block, inclTx bool, fullTx bool, config *params.ChainConfig) (map[string]interface{}, error) {
	fields := RPCMarshalHeader(block.Header())
	fields["size"] = hexutil.Uint64(block.Size())

	if inclTx {
		formatTx := func(tx *types.Transaction) (interface{}, error) {
			return tx.Hash(), nil
		}
		if fullTx {
			formatTx = func(tx *types.Transaction) (interface{}, error) {
				return newRPCTransactionFromBlockHash(block, tx.Hash(), config), nil
			}
		}
		txs := block.Transactions()
		transactions := make([]interface{}, len(txs))
		var err error
		for i, tx := range txs {
			if transactions[i], err = formatTx(tx); err != nil {
				return nil, err
			}
		}
		fields["transactions"] = transactions
	}
	uncles := block.Uncles()
	uncleHashes := make([]common.Hash, len(uncles))
	for i, uncle := range uncles {
		uncleHashes[i] = uncle.Hash()
	}
	fields["uncles"] = uncleHashes

	return fields, nil
}

// rpcMarshalHeader uses the generalized output filler, then adds the total difficulty field, which requires
// a `BlockchainAPI`.
func (s *BlockChainAPI) rpcMarshalHeader(ctx context.Context, header *types.Header) map[string]interface{} {
	fields := RPCMarshalHeader(header)
	fields["totalDifficulty"] = (*hexutil.Big)(s.b.GetTd(ctx, header.Hash()))
	return fields
}

// rpcMarshalBlock uses the generalized output filler, then adds the total difficulty field, which requires
// a `BlockchainAPI`.
func (s *BlockChainAPI) rpcMarshalBlock(ctx context.Context, b *types.Block, inclTx bool, fullTx bool) (map[string]interface{}, error) {
	fields, err := RPCMarshalBlock(b, inclTx, fullTx, s.b.ChainConfig())
	if err != nil {
		return nil, err
	}
	if inclTx {
		fields["totalDifficulty"] = (*hexutil.Big)(s.b.GetTd(ctx, b.Hash()))
	}
	return fields, err
}

// RPCTransaction represents a transaction that will serialize to the RPC representation of a transaction
type RPCTransaction struct {
	BlockHash        *common.Hash      `json:"blockHash"`
	BlockNumber      *hexutil.Big      `json:"blockNumber"`
	From             common.Address    `json:"from"`
	Gas              hexutil.Uint64    `json:"gas"`
	GasPrice         *hexutil.Big      `json:"gasPrice"`
	GasFeeCap        *hexutil.Big      `json:"maxFeePerGas,omitempty"`
	GasTipCap        *hexutil.Big      `json:"maxPriorityFeePerGas,omitempty"`
	Hash             common.Hash       `json:"hash"`
	Input            hexutil.Bytes     `json:"input"`
	Nonce            hexutil.Uint64    `json:"nonce"`
	To               *common.Address   `json:"to"`
	TransactionIndex *hexutil.Uint64   `json:"transactionIndex"`
	Value            *hexutil.Big      `json:"value"`
	Type             hexutil.Uint64    `json:"type"`
	Accesses         *types.AccessList `json:"accessList,omitempty"`
	ChainID          *hexutil.Big      `json:"chainId,omitempty"`
	V                *hexutil.Big      `json:"v"`
	R                *hexutil.Big      `json:"r"`
	S                *hexutil.Big      `json:"s"`
}

// newRPCTransaction returns a transaction that will serialize to the RPC
// representation, with the given location metadata set (if available).
func newRPCTransaction(tx *types.Transaction, blockHash common.Hash, blockNumber uint64, index uint64, baseFee *big.Int, config *params.ChainConfig) *RPCTransaction {
	signer := types.MakeSigner(config, new(big.Int).SetUint64(blockNumber))
	from, _ := types.Sender(signer, tx)
	v, r, s := tx.RawSignatureValues()
	result := &RPCTransaction{
		Type:     hexutil.Uint64(tx.Type()),
		From:     from,
		Gas:      hexutil.Uint64(tx.Gas()),
		GasPrice: (*hexutil.Big)(tx.GasPrice()),
		Hash:     tx.Hash(),
		Input:    hexutil.Bytes(tx.Data()),
		Nonce:    hexutil.Uint64(tx.Nonce()),
		To:       tx.To(),
		Value:    (*hexutil.Big)(tx.Value()),
		V:        (*hexutil.Big)(v),
		R:        (*hexutil.Big)(r),
		S:        (*hexutil.Big)(s),
	}
	if blockHash != (common.Hash{}) {
		result.BlockHash = &blockHash
		result.BlockNumber = (*hexutil.Big)(new(big.Int).SetUint64(blockNumber))
		result.TransactionIndex = (*hexutil.Uint64)(&index)
	}
	switch tx.Type() {
	case types.LegacyTxType:
		// if a legacy transaction has an EIP-155 chain id, include it explicitly
		if id := tx.ChainId(); id.Sign() != 0 {
			result.ChainID = (*hexutil.Big)(id)
		}
	case types.AccessListTxType:
		al := tx.AccessList()
		result.Accesses = &al
		result.ChainID = (*hexutil.Big)(tx.ChainId())
	case types.DynamicFeeTxType:
		al := tx.AccessList()
		result.Accesses = &al
		result.ChainID = (*hexutil.Big)(tx.ChainId())
		result.GasFeeCap = (*hexutil.Big)(tx.GasFeeCap())
		result.GasTipCap = (*hexutil.Big)(tx.GasTipCap())
		// if the transaction has been mined, compute the effective gas price
		if baseFee != nil && blockHash != (common.Hash{}) {
			// price = min(tip, gasFeeCap - baseFee) + baseFee
			price := math.BigMin(new(big.Int).Add(tx.GasTipCap(), baseFee), tx.GasFeeCap())
			result.GasPrice = (*hexutil.Big)(price)
		} else {
			result.GasPrice = (*hexutil.Big)(tx.GasFeeCap())
		}
	}
	return result
}

// NewRPCPendingTransaction returns a pending transaction that will serialize to the RPC representation
func NewRPCPendingTransaction(tx *types.Transaction, current *types.Header, config *params.ChainConfig) *RPCTransaction {
	var baseFee *big.Int
	blockNumber := uint64(0)
	if current != nil {
		baseFee = misc.CalcBaseFee(config, current)
		blockNumber = current.Number.Uint64()
	}
	return newRPCTransaction(tx, common.Hash{}, blockNumber, 0, baseFee, config)
}

// newRPCTransactionFromBlockIndex returns a transaction that will serialize to the RPC representation.
func newRPCTransactionFromBlockIndex(b *types.Block, index uint64, config *params.ChainConfig) *RPCTransaction {
	txs := b.Transactions()
	if index >= uint64(len(txs)) {
		return nil
	}
	return newRPCTransaction(txs[index], b.Hash(), b.NumberU64(), index, b.BaseFee(), config)
}

// newRPCRawTransactionFromBlockIndex returns the bytes of a transaction given a block and a transaction index.
func newRPCRawTransactionFromBlockIndex(b *types.Block, index uint64) hexutil.Bytes {
	txs := b.Transactions()
	if index >= uint64(len(txs)) {
		return nil
	}
	blob, _ := txs[index].MarshalBinary()
	return blob
}

// newRPCTransactionFromBlockHash returns a transaction that will serialize to the RPC representation.
func newRPCTransactionFromBlockHash(b *types.Block, hash common.Hash, config *params.ChainConfig) *RPCTransaction {
	for idx, tx := range b.Transactions() {
		if tx.Hash() == hash {
			return newRPCTransactionFromBlockIndex(b, uint64(idx), config)
		}
	}
	return nil
}

// accessListResult returns an optional accesslist
// Its the result of the `debug_createAccessList` RPC call.
// It contains an error if the transaction itself failed.
type accessListResult struct {
	Accesslist *types.AccessList `json:"accessList"`
	Error      string            `json:"error,omitempty"`
	GasUsed    hexutil.Uint64    `json:"gasUsed"`
}

// CreateAccessList creates a EIP-2930 type AccessList for the given transaction.
// Reexec and BlockNrOrHash can be specified to create the accessList on top of a certain state.
func (s *BlockChainAPI) CreateAccessList(ctx context.Context, args TransactionArgs, blockNrOrHash *rpc.BlockNumberOrHash) (*accessListResult, error) {
	bNrOrHash := rpc.BlockNumberOrHashWithNumber(rpc.PendingBlockNumber)
	if blockNrOrHash != nil {
		bNrOrHash = *blockNrOrHash
	}
	acl, gasUsed, vmerr, err := AccessList(ctx, s.b, bNrOrHash, args)
	if err != nil {
		return nil, err
	}
	result := &accessListResult{Accesslist: &acl, GasUsed: hexutil.Uint64(gasUsed)}
	if vmerr != nil {
		result.Error = vmerr.Error()
	}
	return result, nil
}

// AccessList creates an access list for the given transaction.
// If the accesslist creation fails an error is returned.
// If the transaction itself fails, an vmErr is returned.
func AccessList(ctx context.Context, b Backend, blockNrOrHash rpc.BlockNumberOrHash, args TransactionArgs) (acl types.AccessList, gasUsed uint64, vmErr error, err error) {
	// Retrieve the execution context
	db, header, err := b.StateAndHeaderByNumberOrHash(ctx, blockNrOrHash)
	if db == nil || err != nil {
		return nil, 0, nil, err
	}
	// If the gas amount is not set, default to RPC gas cap.
	if args.Gas == nil {
		tmp := hexutil.Uint64(b.RPCGasCap())
		args.Gas = &tmp
	}

	// Ensure any missing fields are filled, extract the recipient and input data
	if err := args.setDefaults(ctx, b); err != nil {
		return nil, 0, nil, err
	}
	var to common.Address
	if args.To != nil {
		to = *args.To
	} else {
		to = crypto.CreateAddress(args.from(), uint64(*args.Nonce))
	}
	isPostMerge := header.Difficulty.Cmp(common.Big0) == 0
	// Retrieve the precompiles since they don't need to be added to the access list
	precompiles := vm.ActivePrecompiles(b.ChainConfig().Rules(header.Number, isPostMerge))

	// Create an initial tracer
	prevTracer := logger.NewAccessListTracer(nil, args.from(), to, precompiles)
	if args.AccessList != nil {
		prevTracer = logger.NewAccessListTracer(*args.AccessList, args.from(), to, precompiles)
	}
	for {
		// Retrieve the current access list to expand
		accessList := prevTracer.AccessList()
		log.Trace("Creating access list", "input", accessList)

		// Copy the original db so we don't modify it
		statedb := db.Copy()
		// Set the accesslist to the last al
		args.AccessList = &accessList
		msg, err := args.ToMessage(b.RPCGasCap(), header.BaseFee)
		if err != nil {
			return nil, 0, nil, err
		}

		// Apply the transaction with the access list tracer
		tracer := logger.NewAccessListTracer(accessList, args.from(), to, precompiles)
		config := vm.Config{Tracer: tracer, Debug: true, NoBaseFee: true}
		vmenv, _, err := b.GetEVM(ctx, msg, statedb, header, &config)
		if err != nil {
			return nil, 0, nil, err
		}
		res, err := core.ApplyMessage(vmenv, msg, new(core.GasPool).AddGas(msg.Gas()))
		if err != nil {
			return nil, 0, nil, fmt.Errorf("failed to apply transaction: %v err: %v", args.toTransaction().Hash(), err)
		}
		if tracer.Equal(prevTracer) {
			return accessList, res.UsedGas, res.Err, nil
		}
		prevTracer = tracer
	}
}

// Creates an access list on top of given state
// identical to AccessList, with the exception of state is loaded in arguments
func AccessListOnState(ctx context.Context, b Backend, header *types.Header, db *state.StateDB, args TransactionArgs) (acl types.AccessList, gasUsed uint64, vmErr error, err error) {
	// If the gas amount is not set, extract this as it will depend on access
	// lists and we'll need to reestimate every time
	nogas := args.Gas == nil

	// Ensure any missing fields are filled, extract the recipient and input data
	if err := args.setDefaults(ctx, b); err != nil {
		return nil, 0, nil, err
	}
	var to common.Address
	if args.To != nil {
		to = *args.To
	} else {
		to = crypto.CreateAddress(args.from(), uint64(*args.Nonce))
	}
	// Retrieve the precompiles since they don't need to be added to the access list
	isPostMerge := header.Difficulty.Cmp(common.Big0) == 0
	// Retrieve the precompiles since they don't need to be added to the access list
	precompiles := vm.ActivePrecompiles(b.ChainConfig().Rules(header.Number, isPostMerge))

	// Create an initial tracer
	prevTracer := logger.NewAccessListTracer(nil, args.from(), to, precompiles)
	if args.AccessList != nil {
		prevTracer = logger.NewAccessListTracer(*args.AccessList, args.from(), to, precompiles)
	}
	for {
		// Retrieve the current access list to expand
		accessList := prevTracer.AccessList()
		log.Trace("Creating access list", "input", accessList)

		// If no gas amount was specified, each unique access list needs it's own
		// gas calculation. This is quite expensive, but we need to be accurate
		// and it's convered by the sender only anyway.
		if nogas {
			args.Gas = nil
			if err := args.setDefaults(ctx, b); err != nil {
				return nil, 0, nil, err // shouldn't happen, just in case
			}
		}

		statedb := db.Copy() // woops shouldn't have removed this lol
		// Set the accesslist to the last al
		args.AccessList = &accessList
		msg, err := args.ToMessage(b.RPCGasCap(), header.BaseFee)
		if err != nil {
			return nil, 0, nil, err
		}

		// Apply the transaction with the access list tracer
		tracer := logger.NewAccessListTracer(accessList, args.from(), to, precompiles)
		config := vm.Config{Tracer: tracer, Debug: true, NoBaseFee: true}
		vmenv, _, err := b.GetEVM(ctx, msg, statedb, header, &config)
		if err != nil {
			return nil, 0, nil, err
		}
		res, err := core.ApplyMessage(vmenv, msg, new(core.GasPool).AddGas(msg.Gas()))
		if err != nil {
			return nil, 0, nil, fmt.Errorf("failed to apply transaction: %v err: %v", args.toTransaction().Hash(), err)
		}
		if tracer.Equal(prevTracer) {
			return accessList, res.UsedGas, res.Err, nil
		}
		prevTracer = tracer
	}
}

// TransactionAPI exposes methods for reading and creating transaction data.
type TransactionAPI struct {
	b         Backend
	nonceLock *AddrLocker
	signer    types.Signer
}

// NewTransactionAPI creates a new RPC service with methods for interacting with transactions.
func NewTransactionAPI(b Backend, nonceLock *AddrLocker) *TransactionAPI {
	// The signer used by the API should always be the 'latest' known one because we expect
	// signers to be backwards-compatible with old transactions.
	signer := types.LatestSigner(b.ChainConfig())
	return &TransactionAPI{b, nonceLock, signer}
}

// GetBlockTransactionCountByNumber returns the number of transactions in the block with the given block number.
func (s *TransactionAPI) GetBlockTransactionCountByNumber(ctx context.Context, blockNr rpc.BlockNumber) *hexutil.Uint {
	if block, _ := s.b.BlockByNumber(ctx, blockNr); block != nil {
		n := hexutil.Uint(len(block.Transactions()))
		return &n
	}
	return nil
}

// GetBlockTransactionCountByHash returns the number of transactions in the block with the given hash.
func (s *TransactionAPI) GetBlockTransactionCountByHash(ctx context.Context, blockHash common.Hash) *hexutil.Uint {
	if block, _ := s.b.BlockByHash(ctx, blockHash); block != nil {
		n := hexutil.Uint(len(block.Transactions()))
		return &n
	}
	return nil
}

// GetTransactionByBlockNumberAndIndex returns the transaction for the given block number and index.
func (s *TransactionAPI) GetTransactionByBlockNumberAndIndex(ctx context.Context, blockNr rpc.BlockNumber, index hexutil.Uint) *RPCTransaction {
	if block, _ := s.b.BlockByNumber(ctx, blockNr); block != nil {
		return newRPCTransactionFromBlockIndex(block, uint64(index), s.b.ChainConfig())
	}
	return nil
}

// GetTransactionByBlockHashAndIndex returns the transaction for the given block hash and index.
func (s *TransactionAPI) GetTransactionByBlockHashAndIndex(ctx context.Context, blockHash common.Hash, index hexutil.Uint) *RPCTransaction {
	if block, _ := s.b.BlockByHash(ctx, blockHash); block != nil {
		return newRPCTransactionFromBlockIndex(block, uint64(index), s.b.ChainConfig())
	}
	return nil
}

// GetRawTransactionByBlockNumberAndIndex returns the bytes of the transaction for the given block number and index.
func (s *TransactionAPI) GetRawTransactionByBlockNumberAndIndex(ctx context.Context, blockNr rpc.BlockNumber, index hexutil.Uint) hexutil.Bytes {
	if block, _ := s.b.BlockByNumber(ctx, blockNr); block != nil {
		return newRPCRawTransactionFromBlockIndex(block, uint64(index))
	}
	return nil
}

// GetRawTransactionByBlockHashAndIndex returns the bytes of the transaction for the given block hash and index.
func (s *TransactionAPI) GetRawTransactionByBlockHashAndIndex(ctx context.Context, blockHash common.Hash, index hexutil.Uint) hexutil.Bytes {
	if block, _ := s.b.BlockByHash(ctx, blockHash); block != nil {
		return newRPCRawTransactionFromBlockIndex(block, uint64(index))
	}
	return nil
}

// GetTransactionCount returns the number of transactions the given address has sent for the given block number
func (s *TransactionAPI) GetTransactionCount(ctx context.Context, address common.Address, blockNrOrHash rpc.BlockNumberOrHash) (*hexutil.Uint64, error) {
	// Ask transaction pool for the nonce which includes pending transactions
	if blockNr, ok := blockNrOrHash.Number(); ok && blockNr == rpc.PendingBlockNumber {
		nonce, err := s.b.GetPoolNonce(ctx, address)
		if err != nil {
			return nil, err
		}
		return (*hexutil.Uint64)(&nonce), nil
	}
	// Resolve block number and use its state to ask for the nonce
	state, _, err := s.b.StateAndHeaderByNumberOrHash(ctx, blockNrOrHash)
	if state == nil || err != nil {
		return nil, err
	}
	nonce := state.GetNonce(address)
	return (*hexutil.Uint64)(&nonce), state.Error()
}

// GetTransactionByHash returns the transaction for the given hash
func (s *TransactionAPI) GetTransactionByHash(ctx context.Context, hash common.Hash) (*RPCTransaction, error) {
	// Try to return an already finalized transaction
	tx, blockHash, blockNumber, index, err := s.b.GetTransaction(ctx, hash)
	if err != nil {
		return nil, err
	}
	if tx != nil {
		header, err := s.b.HeaderByHash(ctx, blockHash)
		if err != nil {
			return nil, err
		}
		return newRPCTransaction(tx, blockHash, blockNumber, index, header.BaseFee, s.b.ChainConfig()), nil
	}
	// No finalized transaction, try to retrieve it from the pool
	if tx := s.b.GetPoolTransaction(hash); tx != nil {
		return NewRPCPendingTransaction(tx, s.b.CurrentHeader(), s.b.ChainConfig()), nil
	}

	// Transaction unknown, return as such
	return nil, nil
}

// GetRawTransactionByHash returns the bytes of the transaction for the given hash.
func (s *TransactionAPI) GetRawTransactionByHash(ctx context.Context, hash common.Hash) (hexutil.Bytes, error) {
	// Retrieve a finalized transaction, or a pooled otherwise
	tx, _, _, _, err := s.b.GetTransaction(ctx, hash)
	if err != nil {
		return nil, err
	}
	if tx == nil {
		if tx = s.b.GetPoolTransaction(hash); tx == nil {
			// Transaction not found anywhere, abort
			return nil, nil
		}
	}
	// Serialize to RLP and return
	return tx.MarshalBinary()
}

// GetTransactionReceipt returns the transaction receipt for the given transaction hash.
func (s *TransactionAPI) GetTransactionReceipt(ctx context.Context, hash common.Hash) (map[string]interface{}, error) {
	tx, blockHash, blockNumber, index, err := s.b.GetTransaction(ctx, hash)
	if err != nil {
		// When the transaction doesn't exist, the RPC method should return JSON null
		// as per specification.
		return nil, nil
	}
	receipts, err := s.b.GetReceipts(ctx, blockHash)
	if err != nil {
		return nil, err
	}
	if len(receipts) <= int(index) {
		return nil, nil
	}
	receipt := receipts[index]

	// Derive the sender.
	bigblock := new(big.Int).SetUint64(blockNumber)
	signer := types.MakeSigner(s.b.ChainConfig(), bigblock)
	from, _ := types.Sender(signer, tx)

	fields := map[string]interface{}{
		"blockHash":         blockHash,
		"blockNumber":       hexutil.Uint64(blockNumber),
		"transactionHash":   hash,
		"transactionIndex":  hexutil.Uint64(index),
		"from":              from,
		"to":                tx.To(),
		"gasUsed":           hexutil.Uint64(receipt.GasUsed),
		"cumulativeGasUsed": hexutil.Uint64(receipt.CumulativeGasUsed),
		"contractAddress":   nil,
		"logs":              receipt.Logs,
		"logsBloom":         receipt.Bloom,
		"type":              hexutil.Uint(tx.Type()),
	}
	// Assign the effective gas price paid
	if !s.b.ChainConfig().IsLondon(bigblock) {
		fields["effectiveGasPrice"] = hexutil.Uint64(tx.GasPrice().Uint64())
	} else {
		header, err := s.b.HeaderByHash(ctx, blockHash)
		if err != nil {
			return nil, err
		}
		gasPrice := new(big.Int).Add(header.BaseFee, tx.EffectiveGasTipValue(header.BaseFee))
		fields["effectiveGasPrice"] = hexutil.Uint64(gasPrice.Uint64())
	}
	// Assign receipt status or post state.
	if len(receipt.PostState) > 0 {
		fields["root"] = hexutil.Bytes(receipt.PostState)
	} else {
		fields["status"] = hexutil.Uint(receipt.Status)
	}
	if receipt.Logs == nil {
		fields["logs"] = []*types.Log{}
	}
	// If the ContractAddress is 20 0x0 bytes, assume it is not a contract creation
	if receipt.ContractAddress != (common.Address{}) {
		fields["contractAddress"] = receipt.ContractAddress
	}
	return fields, nil
}

// sign is a helper function that signs a transaction with the private key of the given address.
func (s *TransactionAPI) sign(addr common.Address, tx *types.Transaction) (*types.Transaction, error) {
	// Look up the wallet containing the requested signer
	account := accounts.Account{Address: addr}

	wallet, err := s.b.AccountManager().Find(account)
	if err != nil {
		return nil, err
	}
	// Request the wallet to sign the transaction
	return wallet.SignTx(account, tx, s.b.ChainConfig().ChainID)
}

// SubmitTransaction is a helper function that submits tx to txPool and logs a message.
func SubmitTransaction(ctx context.Context, b Backend, tx *types.Transaction) (common.Hash, error) {
	// If the transaction fee cap is already specified, ensure the
	// fee of the given transaction is _reasonable_.
	if err := checkTxFee(tx.GasPrice(), tx.Gas(), b.RPCTxFeeCap()); err != nil {
		return common.Hash{}, err
	}
	if !b.UnprotectedAllowed() && !tx.Protected() {
		// Ensure only eip155 signed transactions are submitted if EIP155Required is set.
		return common.Hash{}, errors.New("only replay-protected (EIP-155) transactions allowed over RPC")
	}
	if err := b.SendTx(ctx, tx); err != nil {
		return common.Hash{}, err
	}
	// Print a log with full tx details for manual investigations and interventions
	signer := types.MakeSigner(b.ChainConfig(), b.CurrentBlock().Number())
	from, err := types.Sender(signer, tx)
	if err != nil {
		return common.Hash{}, err
	}

	if tx.To() == nil {
		addr := crypto.CreateAddress(from, tx.Nonce())
		log.Info("Submitted contract creation", "hash", tx.Hash().Hex(), "from", from, "nonce", tx.Nonce(), "contract", addr.Hex(), "value", tx.Value())
	} else {
		log.Info("Submitted transaction", "hash", tx.Hash().Hex(), "from", from, "nonce", tx.Nonce(), "recipient", tx.To(), "value", tx.Value())
	}
	return tx.Hash(), nil
}

// SendTransaction creates a transaction for the given argument, sign it and submit it to the
// transaction pool.
func (s *TransactionAPI) SendTransaction(ctx context.Context, args TransactionArgs) (common.Hash, error) {
	// Look up the wallet containing the requested signer
	account := accounts.Account{Address: args.from()}

	wallet, err := s.b.AccountManager().Find(account)
	if err != nil {
		return common.Hash{}, err
	}

	if args.Nonce == nil {
		// Hold the mutex around signing to prevent concurrent assignment of
		// the same nonce to multiple accounts.
		s.nonceLock.LockAddr(args.from())
		defer s.nonceLock.UnlockAddr(args.from())
	}

	// Set some sanity defaults and terminate on failure
	if err := args.setDefaults(ctx, s.b); err != nil {
		return common.Hash{}, err
	}
	// Assemble the transaction and sign with the wallet
	tx := args.toTransaction()

	signed, err := wallet.SignTx(account, tx, s.b.ChainConfig().ChainID)
	if err != nil {
		return common.Hash{}, err
	}
	return SubmitTransaction(ctx, s.b, signed)
}

// FillTransaction fills the defaults (nonce, gas, gasPrice or 1559 fields)
// on a given unsigned transaction, and returns it to the caller for further
// processing (signing + broadcast).
func (s *TransactionAPI) FillTransaction(ctx context.Context, args TransactionArgs) (*SignTransactionResult, error) {
	// Set some sanity defaults and terminate on failure
	if err := args.setDefaults(ctx, s.b); err != nil {
		return nil, err
	}
	// Assemble the transaction and obtain rlp
	tx := args.toTransaction()
	data, err := tx.MarshalBinary()
	if err != nil {
		return nil, err
	}
	return &SignTransactionResult{data, tx}, nil
}

// SendRawTransaction will add the signed transaction to the transaction pool.
// The sender is responsible for signing the transaction and using the correct nonce.
func (s *TransactionAPI) SendRawTransaction(ctx context.Context, input hexutil.Bytes) (common.Hash, error) {
	tx := new(types.Transaction)
	if err := tx.UnmarshalBinary(input); err != nil {
		return common.Hash{}, err
	}
	return SubmitTransaction(ctx, s.b, tx)
}

// Sign calculates an ECDSA signature for:
// keccak256("\x19Ethereum Signed Message:\n" + len(message) + message).
//
// Note, the produced signature conforms to the secp256k1 curve R, S and V values,
// where the V value will be 27 or 28 for legacy reasons.
//
// The account associated with addr must be unlocked.
//
// https://github.com/ethereum/wiki/wiki/JSON-RPC#eth_sign
func (s *TransactionAPI) Sign(addr common.Address, data hexutil.Bytes) (hexutil.Bytes, error) {
	// Look up the wallet containing the requested signer
	account := accounts.Account{Address: addr}

	wallet, err := s.b.AccountManager().Find(account)
	if err != nil {
		return nil, err
	}
	// Sign the requested hash with the wallet
	signature, err := wallet.SignText(account, data)
	if err == nil {
		signature[64] += 27 // Transform V from 0/1 to 27/28 according to the yellow paper
	}
	return signature, err
}

// SignTransactionResult represents a RLP encoded signed transaction.
type SignTransactionResult struct {
	Raw hexutil.Bytes      `json:"raw"`
	Tx  *types.Transaction `json:"tx"`
}

// SignTransaction will sign the given transaction with the from account.
// The node needs to have the private key of the account corresponding with
// the given from address and it needs to be unlocked.
func (s *TransactionAPI) SignTransaction(ctx context.Context, args TransactionArgs) (*SignTransactionResult, error) {
	if args.Gas == nil {
		return nil, fmt.Errorf("gas not specified")
	}
	if args.GasPrice == nil && (args.MaxPriorityFeePerGas == nil || args.MaxFeePerGas == nil) {
		return nil, fmt.Errorf("missing gasPrice or maxFeePerGas/maxPriorityFeePerGas")
	}
	if args.Nonce == nil {
		return nil, fmt.Errorf("nonce not specified")
	}
	if err := args.setDefaults(ctx, s.b); err != nil {
		return nil, err
	}
	// Before actually sign the transaction, ensure the transaction fee is reasonable.
	tx := args.toTransaction()
	if err := checkTxFee(tx.GasPrice(), tx.Gas(), s.b.RPCTxFeeCap()); err != nil {
		return nil, err
	}
	signed, err := s.sign(args.from(), tx)
	if err != nil {
		return nil, err
	}
	data, err := signed.MarshalBinary()
	if err != nil {
		return nil, err
	}
	return &SignTransactionResult{data, signed}, nil
}

// PendingTransactions returns the transactions that are in the transaction pool
// and have a from address that is one of the accounts this node manages.
func (s *TransactionAPI) PendingTransactions() ([]*RPCTransaction, error) {
	pending, err := s.b.GetPoolTransactions()
	if err != nil {
		return nil, err
	}
	accounts := make(map[common.Address]struct{})
	for _, wallet := range s.b.AccountManager().Wallets() {
		for _, account := range wallet.Accounts() {
			accounts[account.Address] = struct{}{}
		}
	}
	curHeader := s.b.CurrentHeader()
	transactions := make([]*RPCTransaction, 0, len(pending))
	for _, tx := range pending {
		from, _ := types.Sender(s.signer, tx)
		if _, exists := accounts[from]; exists {
			transactions = append(transactions, NewRPCPendingTransaction(tx, curHeader, s.b.ChainConfig()))
		}
	}
	return transactions, nil
}

// Resend accepts an existing transaction and a new gas price and limit. It will remove
// the given transaction from the pool and reinsert it with the new gas price and limit.
func (s *TransactionAPI) Resend(ctx context.Context, sendArgs TransactionArgs, gasPrice *hexutil.Big, gasLimit *hexutil.Uint64) (common.Hash, error) {
	if sendArgs.Nonce == nil {
		return common.Hash{}, fmt.Errorf("missing transaction nonce in transaction spec")
	}
	if err := sendArgs.setDefaults(ctx, s.b); err != nil {
		return common.Hash{}, err
	}
	matchTx := sendArgs.toTransaction()

	// Before replacing the old transaction, ensure the _new_ transaction fee is reasonable.
	var price = matchTx.GasPrice()
	if gasPrice != nil {
		price = gasPrice.ToInt()
	}
	var gas = matchTx.Gas()
	if gasLimit != nil {
		gas = uint64(*gasLimit)
	}
	if err := checkTxFee(price, gas, s.b.RPCTxFeeCap()); err != nil {
		return common.Hash{}, err
	}
	// Iterate the pending list for replacement
	pending, err := s.b.GetPoolTransactions()
	if err != nil {
		return common.Hash{}, err
	}
	for _, p := range pending {
		wantSigHash := s.signer.Hash(matchTx)
		pFrom, err := types.Sender(s.signer, p)
		if err == nil && pFrom == sendArgs.from() && s.signer.Hash(p) == wantSigHash {
			// Match. Re-sign and send the transaction.
			if gasPrice != nil && (*big.Int)(gasPrice).Sign() != 0 {
				sendArgs.GasPrice = gasPrice
			}
			if gasLimit != nil && *gasLimit != 0 {
				sendArgs.Gas = gasLimit
			}
			signedTx, err := s.sign(sendArgs.from(), sendArgs.toTransaction())
			if err != nil {
				return common.Hash{}, err
			}
			if err = s.b.SendTx(ctx, signedTx); err != nil {
				return common.Hash{}, err
			}
			return signedTx.Hash(), nil
		}
	}
	return common.Hash{}, fmt.Errorf("transaction %#x not found", matchTx.Hash())
}

// DebugAPI is the collection of Ethereum APIs exposed over the debugging
// namespace.
type DebugAPI struct {
	b Backend
}

// NewDebugAPI creates a new instance of DebugAPI.
func NewDebugAPI(b Backend) *DebugAPI {
	return &DebugAPI{b: b}
}

// GetRawHeader retrieves the RLP encoding for a single header.
func (api *DebugAPI) GetRawHeader(ctx context.Context, blockNrOrHash rpc.BlockNumberOrHash) (hexutil.Bytes, error) {
	var hash common.Hash
	if h, ok := blockNrOrHash.Hash(); ok {
		hash = h
	} else {
		block, err := api.b.BlockByNumberOrHash(ctx, blockNrOrHash)
		if err != nil {
			return nil, err
		}
		hash = block.Hash()
	}
	header, _ := api.b.HeaderByHash(ctx, hash)
	if header == nil {
		return nil, fmt.Errorf("header #%d not found", hash)
	}
	return rlp.EncodeToBytes(header)
}

// GetRawBlock retrieves the RLP encoded for a single block.
func (api *DebugAPI) GetRawBlock(ctx context.Context, blockNrOrHash rpc.BlockNumberOrHash) (hexutil.Bytes, error) {
	var hash common.Hash
	if h, ok := blockNrOrHash.Hash(); ok {
		hash = h
	} else {
		block, err := api.b.BlockByNumberOrHash(ctx, blockNrOrHash)
		if err != nil {
			return nil, err
		}
		hash = block.Hash()
	}
	block, _ := api.b.BlockByHash(ctx, hash)
	if block == nil {
		return nil, fmt.Errorf("block #%d not found", hash)
	}
	return rlp.EncodeToBytes(block)
}

// GetRawReceipts retrieves the binary-encoded receipts of a single block.
func (api *DebugAPI) GetRawReceipts(ctx context.Context, blockNrOrHash rpc.BlockNumberOrHash) ([]hexutil.Bytes, error) {
	var hash common.Hash
	if h, ok := blockNrOrHash.Hash(); ok {
		hash = h
	} else {
		block, err := api.b.BlockByNumberOrHash(ctx, blockNrOrHash)
		if err != nil {
			return nil, err
		}
		hash = block.Hash()
	}
	receipts, err := api.b.GetReceipts(ctx, hash)
	if err != nil {
		return nil, err
	}
	result := make([]hexutil.Bytes, len(receipts))
	for i, receipt := range receipts {
		b, err := receipt.MarshalBinary()
		if err != nil {
			return nil, err
		}
		result[i] = b
	}
	return result, nil
}

// GetRawTransaction returns the bytes of the transaction for the given hash.
func (s *DebugAPI) GetRawTransaction(ctx context.Context, hash common.Hash) (hexutil.Bytes, error) {
	// Retrieve a finalized transaction, or a pooled otherwise
	tx, _, _, _, err := s.b.GetTransaction(ctx, hash)
	if err != nil {
		return nil, err
	}
	if tx == nil {
		if tx = s.b.GetPoolTransaction(hash); tx == nil {
			// Transaction not found anywhere, abort
			return nil, nil
		}
	}
	return tx.MarshalBinary()
}

// PrintBlock retrieves a block and returns its pretty printed form.
func (api *DebugAPI) PrintBlock(ctx context.Context, number uint64) (string, error) {
	block, _ := api.b.BlockByNumber(ctx, rpc.BlockNumber(number))
	if block == nil {
		return "", fmt.Errorf("block #%d not found", number)
	}
	return spew.Sdump(block), nil
}

// SeedHash retrieves the seed hash of a block.
func (api *DebugAPI) SeedHash(ctx context.Context, number uint64) (string, error) {
	block, _ := api.b.BlockByNumber(ctx, rpc.BlockNumber(number))
	if block == nil {
		return "", fmt.Errorf("block #%d not found", number)
	}
	return fmt.Sprintf("%#x", ethash.SeedHash(number)), nil
}

// ChaindbProperty returns leveldb properties of the key-value database.
func (api *DebugAPI) ChaindbProperty(property string) (string, error) {
	if property == "" {
		property = "leveldb.stats"
	} else if !strings.HasPrefix(property, "leveldb.") {
		property = "leveldb." + property
	}
	return api.b.ChainDb().Stat(property)
}

// ChaindbCompact flattens the entire key-value database into a single level,
// removing all unused slots and merging all keys.
func (api *DebugAPI) ChaindbCompact() error {
	for b := byte(0); b < 255; b++ {
		log.Info("Compacting chain database", "range", fmt.Sprintf("0x%0.2X-0x%0.2X", b, b+1))
		if err := api.b.ChainDb().Compact([]byte{b}, []byte{b + 1}); err != nil {
			log.Error("Database compaction failed", "err", err)
			return err
		}
	}
	return nil
}

// SetHead rewinds the head of the blockchain to a previous block.
func (api *DebugAPI) SetHead(number hexutil.Uint64) {
	api.b.SetHead(uint64(number))
}

// NetAPI offers network related RPC methods
type NetAPI struct {
	net            *p2p.Server
	networkVersion uint64
}

// NewNetAPI creates a new net API instance.
func NewNetAPI(net *p2p.Server, networkVersion uint64) *NetAPI {
	return &NetAPI{net, networkVersion}
}

// Listening returns an indication if the node is listening for network connections.
func (s *NetAPI) Listening() bool {
	return true // always listening
}

// PeerCount returns the number of connected peers
func (s *NetAPI) PeerCount() hexutil.Uint {
	return hexutil.Uint(s.net.PeerCount())
}

// Version returns the current ethereum protocol version.
func (s *NetAPI) Version() string {
	return fmt.Sprintf("%d", s.networkVersion)
}

// checkTxFee is an internal function used to check whether the fee of
// the given transaction is _reasonable_(under the cap).
func checkTxFee(gasPrice *big.Int, gas uint64, cap float64) error {
	// Short circuit if there is no cap for transaction fee at all.
	if cap == 0 {
		return nil
	}
	feeEth := new(big.Float).Quo(new(big.Float).SetInt(new(big.Int).Mul(gasPrice, new(big.Int).SetUint64(gas))), new(big.Float).SetInt(big.NewInt(params.Ether)))
	feeFloat, _ := feeEth.Float64()
	if feeFloat > cap {
		return fmt.Errorf("tx fee (%.2f ether) exceeds the configured cap (%.2f ether)", feeFloat, cap)
	}
	return nil
}

// toHexSlice creates a slice of hex-strings based on []byte.
func toHexSlice(b [][]byte) []string {
	r := make([]string, len(b))
	for i := range b {
		r[i] = hexutil.Encode(b[i])
	}
	return r
}

// MEVEXEC ADDITIONS
// the following are additional rpc methods added into the execution client for mev searchers

// BlockChainAPI provides an API to access Ethereum blockchain data.
type SearcherAPI struct {
	b     Backend
	chain *core.BlockChain
}

func NewSearcherAPI(b Backend, chain *core.BlockChain) *SearcherAPI {
	return &SearcherAPI{b, chain}
}

// CallBundleArgs represents the arguments for a call.
type CallBundleArgs struct {
	Txs                    []hexutil.Bytes       `json:"txs"`
	BlockNumber            rpc.BlockNumber       `json:"blockNumber"`
	StateBlockNumberOrHash rpc.BlockNumberOrHash `json:"stateBlockNumber"`
	Coinbase               *string               `json:"coinbase"`
	Timestamp              *uint64               `json:"timestamp"`
	Timeout                *int64                `json:"timeout"`
	GasLimit               *uint64               `json:"gasLimit"`
	Difficulty             *big.Int              `json:"difficulty"`
	BaseFee                *big.Int              `json:"baseFee"`
	SimulationLogs         bool                  `json:"simulationLogs"`
	CreateAccessList       bool                  `json:"createAccessList"`
	StateOverrides         *StateOverride        `json:"stateOverrides"`
}

// CallBundle will simulate a bundle of transactions at the top of a given block
// number with the state of another (or the same) block. This can be used to
// simulate future blocks with the current state, or it can be used to simulate
// a past block.
// The sender is responsible for signing the transactions and using the correct
// nonce and ensuring validity
func (s *SearcherAPI) CallBundle(ctx context.Context, args CallBundleArgs) (map[string]interface{}, error) {
	if len(args.Txs) == 0 {
		return nil, errors.New("bundle missing txs")
	}
	if args.BlockNumber == 0 {
		return nil, errors.New("bundle missing blockNumber")
	}

	var txs types.Transactions

	for _, encodedTx := range args.Txs {
		tx := new(types.Transaction)
		if err := tx.UnmarshalBinary(encodedTx); err != nil {
			return nil, err
		}
		txs = append(txs, tx)
	}
	defer func(start time.Time) { log.Debug("Executing EVM call finished", "runtime", time.Since(start)) }(time.Now())

	timeoutMilliSeconds := int64(5000)
	if args.Timeout != nil {
		timeoutMilliSeconds = *args.Timeout
	}
	timeout := time.Millisecond * time.Duration(timeoutMilliSeconds)
	state, parent, err := s.b.StateAndHeaderByNumberOrHash(ctx, args.StateBlockNumberOrHash)
	if state == nil || err != nil {
		return nil, err
	}
	if err := args.StateOverrides.Apply(state); err != nil {
		return nil, err
	}
	blockNumber := big.NewInt(int64(args.BlockNumber))

	timestamp := parent.Time + 1
	if args.Timestamp != nil {
		timestamp = *args.Timestamp
	}
	coinbase := parent.Coinbase
	if args.Coinbase != nil {
		coinbase = common.HexToAddress(*args.Coinbase)
	}
	difficulty := parent.Difficulty
	if args.Difficulty != nil {
		difficulty = args.Difficulty
	}
	gasLimit := parent.GasLimit
	if args.GasLimit != nil {
		gasLimit = *args.GasLimit
	}
	var baseFee *big.Int
	if args.BaseFee != nil {
		baseFee = args.BaseFee
	} else if s.b.ChainConfig().IsLondon(big.NewInt(args.BlockNumber.Int64())) {
		baseFee = misc.CalcBaseFee(s.b.ChainConfig(), parent)
	}
	header := &types.Header{
		ParentHash: parent.Hash(),
		Number:     blockNumber,
		GasLimit:   gasLimit,
		Time:       timestamp,
		Difficulty: difficulty,
		Coinbase:   coinbase,
		BaseFee:    baseFee,
	}

	// Setup context so it may be cancelled the call has completed
	// or, in case of unmetered gas, setup a context with a timeout.
	var cancel context.CancelFunc
	if timeout > 0 {
		ctx, cancel = context.WithTimeout(ctx, timeout)
	} else {
		ctx, cancel = context.WithCancel(ctx)
	}
	// Make sure the context is cancelled when the call has completed
	// this makes sure resources are cleaned up.
	defer cancel()

	vmconfig := vm.Config{}

	// Setup the gas pool (also for unmetered requests)
	// and apply the message.
	gp := new(core.GasPool).AddGas(math.MaxUint64)

	results := []map[string]interface{}{}
	coinbaseBalanceBefore := state.GetBalance(coinbase)

	bundleHash := sha3.NewLegacyKeccak256()
	signer := types.MakeSigner(s.b.ChainConfig(), blockNumber)
	var totalGasUsed uint64
	gasFees := new(big.Int)
	for i, tx := range txs {
		coinbaseBalanceBeforeTx := state.GetBalance(coinbase)
		state.Prepare(tx.Hash(), i)

		accessListState := state.Copy() // create a copy just in case we use it later for access list creation

		receipt, result, err := core.ApplyTransaction(s.b.ChainConfig(), s.chain, &coinbase, gp, state, header, tx, &header.GasUsed, vmconfig)
		if err != nil {
			return nil, fmt.Errorf("err: %w; txhash %s", err, tx.Hash())
		}

		txHash := tx.Hash().String()
		from, err := types.Sender(signer, tx)
		if err != nil {
			return nil, fmt.Errorf("err: %w; txhash %s", err, tx.Hash())
		}
		to := "0x"
		if tx.To() != nil {
			to = tx.To().String()
		}
		jsonResult := map[string]interface{}{
			"txHash":      txHash,
			"gasUsed":     receipt.GasUsed,
			"fromAddress": from.String(),
			"toAddress":   to,
		}
		totalGasUsed += receipt.GasUsed
		gasPrice, err := tx.EffectiveGasTip(header.BaseFee)
		if err != nil {
			return nil, fmt.Errorf("err: %w; txhash %s", err, tx.Hash())
		}
		gasFeesTx := new(big.Int).Mul(big.NewInt(int64(receipt.GasUsed)), gasPrice)
		gasFees.Add(gasFees, gasFeesTx)
		bundleHash.Write(tx.Hash().Bytes())
		if result.Err != nil {
			jsonResult["error"] = result.Err.Error()
			revert := result.Revert()
			if len(revert) > 0 {
				jsonResult["revert"] = string(revert)
			}
		} else {
			dst := make([]byte, hex.EncodedLen(len(result.Return())))
			hex.Encode(dst, result.Return())
			jsonResult["value"] = "0x" + string(dst)
		}
		// if simulation logs are requested append it to logs
		if args.SimulationLogs {
			jsonResult["logs"] = receipt.Logs
		}
		// if an access list is requested create and append
		if args.CreateAccessList {
			// ifdk another way to fill all values so this will have to do - x2
			txArgGas := hexutil.Uint64(tx.Gas())
			txArgNonce := hexutil.Uint64(tx.Nonce())
			txArgData := hexutil.Bytes(tx.Data())
			txargs := TransactionArgs{
				From:    &from,
				To:      tx.To(),
				Gas:     &txArgGas,
				Nonce:   &txArgNonce,
				Data:    &txArgData,
				Value:   (*hexutil.Big)(tx.Value()),
				ChainID: (*hexutil.Big)(tx.ChainId()),
			}
			if tx.GasFeeCap().Cmp(big.NewInt(0)) == 0 { // no maxbasefee, set gasprice instead
				txargs.GasPrice = (*hexutil.Big)(tx.GasPrice())
			} else { // otherwise set base and priority fee
				txargs.MaxFeePerGas = (*hexutil.Big)(tx.GasFeeCap())
				txargs.MaxPriorityFeePerGas = (*hexutil.Big)(tx.GasTipCap())
			}
			acl, gasUsed, vmerr, err := AccessListOnState(ctx, s.b, header, accessListState, txargs)
			if err == nil {
				if gasUsed != receipt.GasUsed {
					log.Debug("Gas used in receipt differ from accesslist", "receipt", receipt.GasUsed, "acl", gasUsed) // weird bug but it works
				}
				if vmerr != nil {
					log.Info("CallBundle accesslist creation encountered vmerr", "vmerr", vmerr)
				}
				jsonResult["accessList"] = acl

			} else {
				log.Info("CallBundle accesslist creation encountered err", "err", err)
				jsonResult["accessList"] = acl //
			} // return the empty accesslist either way
		}
		coinbaseDiffTx := new(big.Int).Sub(state.GetBalance(coinbase), coinbaseBalanceBeforeTx)
		jsonResult["coinbaseDiff"] = coinbaseDiffTx.String()
		jsonResult["gasFees"] = gasFeesTx.String()
		jsonResult["ethSentToCoinbase"] = new(big.Int).Sub(coinbaseDiffTx, gasFeesTx).String()
		jsonResult["gasPrice"] = new(big.Int).Div(coinbaseDiffTx, big.NewInt(int64(receipt.GasUsed))).String()
		jsonResult["gasUsed"] = receipt.GasUsed
		results = append(results, jsonResult)
	}

	ret := map[string]interface{}{}
	ret["results"] = results
	coinbaseDiff := new(big.Int).Sub(state.GetBalance(coinbase), coinbaseBalanceBefore)
	ret["coinbaseDiff"] = coinbaseDiff.String()
	ret["gasFees"] = gasFees.String()
	ret["ethSentToCoinbase"] = new(big.Int).Sub(coinbaseDiff, gasFees).String()
	ret["bundleGasPrice"] = new(big.Int).Div(coinbaseDiff, big.NewInt(int64(totalGasUsed))).String()
	ret["totalGasUsed"] = totalGasUsed
	ret["stateBlockNumber"] = parent.Number.Int64()

	ret["bundleHash"] = "0x" + common.Bytes2Hex(bundleHash.Sum(nil))
	return ret, nil
}

// EstimateGasBundleArgs are possible args for eth_estimateGasBundle
type EstimateGasBundleArgs struct {
	Txs                    []TransactionArgs     `json:"txs"`
	BlockNumber            rpc.BlockNumber       `json:"blockNumber"`
	StateBlockNumberOrHash rpc.BlockNumberOrHash `json:"stateBlockNumber"`
	Coinbase               *string               `json:"coinbase"`
	Timestamp              *uint64               `json:"timestamp"`
	Timeout                *int64                `json:"timeout"`
	//SimulationLogs         bool                  `json:"simulationLogs"`
	CreateAccessList bool `json:"createAccessList"`
}

// callbundle, but doesnt require signing
func (s *SearcherAPI) EstimateGasBundle(ctx context.Context, args EstimateGasBundleArgs) (map[string]interface{}, error) {
	if len(args.Txs) == 0 {
		return nil, errors.New("bundle missing txs")
	}
	if args.BlockNumber == 0 {
		return nil, errors.New("bundle missing blockNumber")
	}

	timeoutMS := int64(5000)
	if args.Timeout != nil {
		timeoutMS = *args.Timeout
	}
	timeout := time.Millisecond * time.Duration(timeoutMS)

	state, parent, err := s.b.StateAndHeaderByNumberOrHash(ctx, args.StateBlockNumberOrHash)
	if state == nil || err != nil {
		return nil, err
	}
	blockNumber := big.NewInt(int64(args.BlockNumber))
	timestamp := parent.Time + 1
	if args.Timestamp != nil {
		timestamp = *args.Timestamp
	}
	coinbase := parent.Coinbase
	if args.Coinbase != nil {
		coinbase = common.HexToAddress(*args.Coinbase)
	}

	header := &types.Header{
		ParentHash: parent.Hash(),
		Number:     blockNumber,
		GasLimit:   parent.GasLimit,
		Time:       timestamp,
		Difficulty: parent.Difficulty,
		Coinbase:   coinbase,
		BaseFee:    parent.BaseFee,
	}

	// Setup context so it may be cancelled when the call
	// has completed or, in case of unmetered gas, setup
	// a context with a timeout
	var cancel context.CancelFunc
	if timeout > 0 {
		ctx, cancel = context.WithTimeout(ctx, timeout)
	} else {
		ctx, cancel = context.WithCancel(ctx)
	}

	// Make sure the context is cancelled when the call has completed
	// This makes sure resources are cleaned up
	defer cancel()

	// RPC Call gas cap
	globalGasCap := s.b.RPCGasCap()

	// Results
	results := []map[string]interface{}{}

	// Copy the original db so we don't modify it
	statedb := state.Copy()

	// Gas pool
	gp := new(core.GasPool).AddGas(math.MaxUint64)

	// Block context
	blockContext := core.NewEVMBlockContext(header, s.chain, &coinbase)

	// Feed each of the transactions into the VM ctx
	// And try and estimate the gas used
	for i, txArgs := range args.Txs {
		// Since its a txCall we'll just prepare the
		// state with a random hash
		var randomHash common.Hash
		rand.Read(randomHash[:])

		// New random hash since its a call
		statedb.Prepare(randomHash, i)

		accessListState := statedb.Copy() // create a copy just in case we use it later for access list creation

		// Convert tx args to msg to apply state transition
		msg, err := txArgs.ToMessage(globalGasCap, header.BaseFee)
		if err != nil {
			return nil, err
		}

		// Prepare the hashes
		txContext := core.NewEVMTxContext(msg)

		// Get EVM Environment
		vmenv := vm.NewEVM(blockContext, txContext, statedb, s.b.ChainConfig(), vm.Config{NoBaseFee: true})

		// Apply state transition
		result, err := core.ApplyMessage(vmenv, msg, gp)
		if err != nil {
			return nil, err
		}

		// Modifications are committed to the state
		// Only delete empty objects if EIP158/161 (a.k.a Spurious Dragon) is in effect
		statedb.Finalise(vmenv.ChainConfig().IsEIP158(blockNumber))

		// Append result
		jsonResult := map[string]interface{}{
			"gasUsed": result.UsedGas,
		}

		if result.Err != nil {
			jsonResult["error"] = result.Err.Error()
			revert := result.Revert()
			if len(revert) > 0 {
				jsonResult["revert"] = string(revert)
			}
		}

		// if simulation logs are requested append it to logs
		// if an access list is requested create and append
		if args.CreateAccessList {
			// welp guess we're copying these again sigh
			txArgFrom := msg.From()
			txArgGas := hexutil.Uint64(msg.Gas())
			txArgNonce := hexutil.Uint64(msg.Nonce())
			txArgData := hexutil.Bytes(msg.Data())
			txargs := TransactionArgs{
				From:    &txArgFrom,
				To:      msg.To(),
				Gas:     &txArgGas,
				Nonce:   &txArgNonce,
				Data:    &txArgData,
				ChainID: (*hexutil.Big)(s.chain.Config().ChainID),
				Value:   (*hexutil.Big)(msg.Value()),
			}
			if msg.GasFeeCap().Cmp(big.NewInt(0)) == 0 { // no maxbasefee, set gasprice instead
				txargs.GasPrice = (*hexutil.Big)(msg.GasPrice())
			} else { // otherwise set base and priority fee
				txargs.MaxFeePerGas = (*hexutil.Big)(msg.GasFeeCap())
				txargs.MaxPriorityFeePerGas = (*hexutil.Big)(msg.GasTipCap())
			}
			acl, _, vmerr, err := AccessListOnState(ctx, s.b, header, accessListState, txargs)
			if err == nil {
				if vmerr != nil {
					log.Info("CallBundle accesslist creation encountered vmerr", "vmerr", vmerr)
				}
				jsonResult["accessList"] = acl

			} else {
				log.Info("CallBundle accesslist creation encountered err", "err", err)
				jsonResult["accessList"] = acl //
			} // return the empty accesslist either way
		}

		results = append(results, jsonResult)
	}

	// Return results
	ret := map[string]interface{}{}
	ret["results"] = results

	return ret, nil
}<|MERGE_RESOLUTION|>--- conflicted
+++ resolved
@@ -18,10 +18,7 @@
 
 import (
 	"context"
-<<<<<<< HEAD
 	"crypto/rand"
-=======
->>>>>>> 53d1ae09
 	"encoding/hex"
 	"errors"
 	"fmt"
@@ -2293,7 +2290,7 @@
 	gasFees := new(big.Int)
 	for i, tx := range txs {
 		coinbaseBalanceBeforeTx := state.GetBalance(coinbase)
-		state.Prepare(tx.Hash(), i)
+		state.SetTxContext(tx.Hash(), i)
 
 		accessListState := state.Copy() // create a copy just in case we use it later for access list creation
 
@@ -2488,7 +2485,7 @@
 		rand.Read(randomHash[:])
 
 		// New random hash since its a call
-		statedb.Prepare(randomHash, i)
+		statedb.SetTxContext(randomHash, i)
 
 		accessListState := statedb.Copy() // create a copy just in case we use it later for access list creation
 
