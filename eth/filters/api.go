// Copyright 2015 The go-ethereum Authors
// This file is part of the go-ethereum library.
//
// The go-ethereum library is free software: you can redistribute it and/or modify
// it under the terms of the GNU Lesser General Public License as published by
// the Free Software Foundation, either version 3 of the License, or
// (at your option) any later version.
//
// The go-ethereum library is distributed in the hope that it will be useful,
// but WITHOUT ANY WARRANTY; without even the implied warranty of
// MERCHANTABILITY or FITNESS FOR A PARTICULAR PURPOSE. See the
// GNU Lesser General Public License for more details.
//
// You should have received a copy of the GNU Lesser General Public License
// along with the go-ethereum library. If not, see <http://www.gnu.org/licenses/>.

package filters

import (
	"context"
	"encoding/json"
	"errors"
	"fmt"
	"math/big"
	"runtime"
	"sync"
	"time"

	"github.com/ethereum/go-ethereum"
	"github.com/ethereum/go-ethereum/common"
	"github.com/ethereum/go-ethereum/common/hexutil"
	"github.com/ethereum/go-ethereum/core/types"
	"github.com/ethereum/go-ethereum/internal/ethapi"
	"github.com/ethereum/go-ethereum/log"
	"github.com/ethereum/go-ethereum/rpc"
)

var (
	errInvalidTopic      = errors.New("invalid topic(s)")
	errFilterNotFound    = errors.New("filter not found")
	errInvalidBlockRange = errors.New("invalid block range params")
	errExceedMaxTopics   = errors.New("exceed max topics")
)

// The maximum number of topic criteria allowed, vm.LOG4 - vm.LOG0
const maxTopics = 4

// filter is a helper struct that holds meta information over the filter type
// and associated subscription in the event system.
type filter struct {
	typ      Type
	deadline *time.Timer // filter is inactive when deadline triggers
	hashes   []common.Hash
	fullTx   bool
	txs      []*types.Transaction
	crit     FilterCriteria
	logs     []*types.Log
	s        *Subscription // associated subscription in event system
}

// FilterAPI offers support to create and manage filters. This will allow external clients to retrieve various
// information related to the Ethereum protocol such as blocks, transactions and logs.
type FilterAPI struct {
	sys       *FilterSystem
	events    *EventSystem
	filtersMu sync.Mutex
	filters   map[rpc.ID]*filter
	timeout   time.Duration
}

// NewFilterAPI returns a new FilterAPI instance.
func NewFilterAPI(system *FilterSystem, lightMode bool) *FilterAPI {
	api := &FilterAPI{
		sys:     system,
		events:  NewEventSystem(system, lightMode),
		filters: make(map[rpc.ID]*filter),
		timeout: system.cfg.Timeout,
	}
	go api.timeoutLoop(system.cfg.Timeout)

	return api
}

// timeoutLoop runs at the interval set by 'timeout' and deletes filters
// that have not been recently used. It is started when the API is created.
func (api *FilterAPI) timeoutLoop(timeout time.Duration) {
	var toUninstall []*Subscription
	ticker := time.NewTicker(timeout)
	defer ticker.Stop()
	for {
		<-ticker.C
		api.filtersMu.Lock()
		for id, f := range api.filters {
			select {
			case <-f.deadline.C:
				toUninstall = append(toUninstall, f.s)
				delete(api.filters, id)
			default:
				continue
			}
		}
		api.filtersMu.Unlock()

		// Unsubscribes are processed outside the lock to avoid the following scenario:
		// event loop attempts broadcasting events to still active filters while
		// Unsubscribe is waiting for it to process the uninstall request.
		for _, s := range toUninstall {
			s.Unsubscribe()
		}
		toUninstall = nil
	}
}

// NewPendingTransactionFilter creates a filter that fetches pending transactions
// as transactions enter the pending state.
//
// It is part of the filter package because this filter can be used through the
// `eth_getFilterChanges` polling method that is also used for log filters.
func (api *FilterAPI) NewPendingTransactionFilter(fullTx *bool) rpc.ID {
	var (
		pendingTxs   = make(chan []*types.Transaction)
		pendingTxSub = api.events.SubscribePendingTxs(pendingTxs)
	)

	api.filtersMu.Lock()
	api.filters[pendingTxSub.ID] = &filter{typ: PendingTransactionsSubscription, fullTx: fullTx != nil && *fullTx, deadline: time.NewTimer(api.timeout), txs: make([]*types.Transaction, 0), s: pendingTxSub}
	api.filtersMu.Unlock()

	go func() {
		for {
			select {
			case pTx := <-pendingTxs:
				api.filtersMu.Lock()
				if f, found := api.filters[pendingTxSub.ID]; found {
					f.txs = append(f.txs, pTx...)
				}
				api.filtersMu.Unlock()
			case <-pendingTxSub.Err():
				api.filtersMu.Lock()
				delete(api.filters, pendingTxSub.ID)
				api.filtersMu.Unlock()
				return
			}
		}
	}()

	return pendingTxSub.ID
}

// NewPendingTransactions creates a subscription that is triggered each time a
// transaction enters the transaction pool. If fullTx is true the full tx is
// sent to the client, otherwise the hash is sent.
func (api *FilterAPI) NewPendingTransactions(ctx context.Context, fullTx *bool) (*rpc.Subscription, error) {
	notifier, supported := rpc.NotifierFromContext(ctx)
	if !supported {
		return &rpc.Subscription{}, rpc.ErrNotificationsUnsupported
	}

	rpcSub := notifier.CreateSubscription()

	go func() {
		txs := make(chan []*types.Transaction, 128)
		pendingTxSub := api.events.SubscribePendingTxs(txs)
		defer pendingTxSub.Unsubscribe()

		chainConfig := api.sys.backend.ChainConfig()

		for {
			select {
			case txs := <-txs:
				// To keep the original behaviour, send a single tx hash in one notification.
				// TODO(rjl493456442) Send a batch of tx hashes in one notification
				latest := api.sys.backend.CurrentHeader()
				for _, tx := range txs {
					if fullTx != nil && *fullTx {
						rpcTx := ethapi.NewRPCPendingTransaction(tx, latest, chainConfig)
						notifier.Notify(rpcSub.ID, rpcTx)
					} else {
						notifier.Notify(rpcSub.ID, tx.Hash())
					}
				}
			case <-rpcSub.Err():
				return
			case <-notifier.Closed():
				return
			}
		}
	}()

	return rpcSub, nil
}

// NewBlockFilter creates a filter that fetches blocks that are imported into the chain.
// It is part of the filter package since polling goes with eth_getFilterChanges.
func (api *FilterAPI) NewBlockFilter() rpc.ID {
	var (
		headers   = make(chan *types.Header)
		headerSub = api.events.SubscribeNewHeads(headers)
	)

	api.filtersMu.Lock()
	api.filters[headerSub.ID] = &filter{typ: BlocksSubscription, deadline: time.NewTimer(api.timeout), hashes: make([]common.Hash, 0), s: headerSub}
	api.filtersMu.Unlock()

	go func() {
		for {
			select {
			case h := <-headers:
				api.filtersMu.Lock()
				if f, found := api.filters[headerSub.ID]; found {
					f.hashes = append(f.hashes, h.Hash())
				}
				api.filtersMu.Unlock()
			case <-headerSub.Err():
				api.filtersMu.Lock()
				delete(api.filters, headerSub.ID)
				api.filtersMu.Unlock()
				return
			}
		}
	}()

	return headerSub.ID
}

type PoolBalanceMetaData struct {
	ExchangeName string
	Address      common.Address
	Topic        common.Hash
	// TODO nick-smc not sure about the type here yet
	BalanceMetaData interface{}
}

type NewHeadsWithPoolBalanceMetaData struct {
	Header              *types.Header
	PoolBalanceMetaData map[common.Address]PoolBalanceMetaData
}

// TODO nick maybe we want to move this to the top of the file
var exchangeName_UniswapV2 string
var exchangeName_UniswapV3 string
var exchangeName_BalancerV2 string
var exchangeName_OneInchV2 string
var mapOfExchangeNameToTopics = make(map[string][]common.Hash)

// TODO nick give this a better name
var flattenedValues []common.Hash
var numWorkers int
var allCurvePools []string
var err error

func init() {
	fmt.Println("nickdebug NewHeads: init() called - 333red")
	numWorkers = runtime.NumCPU() - 1
	if numWorkers < 1 {
		numWorkers = 1 // Ensure at least one worker
	}
	// create a map of ExchangeName -> Topics
	//  those exchange names are copied from Ninja's codebase
	exchangeName_UniswapV2 = "UniswapV2"
	exchangeName_UniswapV3 = "UniswapV3"
	exchangeName_BalancerV2 = "BalancerV2"
	// var exchangeName_Curve string = "Curve"
	exchangeName_OneInchV2 = "OneInchV2"

	mapOfExchangeNameToTopics[exchangeName_UniswapV3] = []common.Hash{
		common.HexToHash("0xc42079f94a6350d7e6235f29174924f928cc2ac818eb64fed8004e115fbcca67"), // univ3 swap
		common.HexToHash("0x7a53080ba414158be7ec69b987b5fb7d07dee101fe85488f0853ae16239d0bde"), // univ3 mint
		common.HexToHash("0x0c396cd989a39f4459b5fa1aed6a9a8dcdbc45908acfd67e028cd568da98982c"), // univ3 burn
	}
	mapOfExchangeNameToTopics[exchangeName_UniswapV2] = []common.Hash{
		common.HexToHash("0x1c411e9a96e071241c2f21f7726b17ae89e3cab4c78be50e062b03a9fffbbad1"), // uniswapV2 sync
	}
	//  TODO nick-smc check if we need both topics here
	mapOfExchangeNameToTopics[exchangeName_BalancerV2] = []common.Hash{
		common.HexToHash("0x2170c741c41531aec20e7c107c24eecfdd15e69c9bb0a8dd37b1840b9e0b207b"), // balancerV2 swap
		common.HexToHash("0xe5ce249087ce04f05a957192435400fd97868dba0e6a4b4c049abf8af80dae78"), // balancerV2 poolBalancesChanged
	}
	var exchangeName_OneInchV2 string = "OneInchV2"
	mapOfExchangeNameToTopics[exchangeName_OneInchV2] = []common.Hash{
		common.HexToHash("0x8bab6aed5a508937051a144e61d6e61336834a66aaee250a00613ae6f744c422"), // OneInchV2 Deposited
		common.HexToHash("0x3cae9923fd3c2f468aa25a8ef687923e37f957459557c0380fd06526c0b8cdbc"), // OneInchV2 Withdrawn
		common.HexToHash("0xbd99c6719f088aa0abd9e7b7a4a635d1f931601e9f304b538dc42be25d8c65c6"), // OneInchV2 Swapped
	}
	// Flatten the map values
	for _, values := range mapOfExchangeNameToTopics {
		flattenedValues = append(flattenedValues, values...)
	}
	allCurvePools, err = GetAllPools_Curve()
	if err != nil {
		log.Error("nickdebug NewHeads: error getting allCurvePools: ", err)
	} else {
		fmt.Println("nickdebug NewHeads: allCurvePools", allCurvePools)
	}

}

type MyWaitGroup struct {
	wg      sync.WaitGroup
	counter int
	mu      sync.Mutex
}

func (mwg *MyWaitGroup) Add(delta int) {
	mwg.mu.Lock()
	defer mwg.mu.Unlock()
	mwg.counter += delta
	mwg.wg.Add(delta)
}

func (mwg *MyWaitGroup) Done() {
	mwg.mu.Lock()
	defer mwg.mu.Unlock()
	mwg.counter--
	mwg.wg.Done()
}

func (mwg *MyWaitGroup) Wait() {
	mwg.wg.Wait()
}

func (mwg *MyWaitGroup) Count() int {
	mwg.mu.Lock()
	defer mwg.mu.Unlock()
	return mwg.counter
}

// curveWorker processes Curve pools to fetch balance metadata.
// func curveWorker(id int, pools <-chan string, results chan<- PoolBalanceMetaData) {
func curveWorker(id int, pools <-chan string, results chan<- PoolBalanceMetaData, curveWg *MyWaitGroup) {
	for pool := range pools {
		// log.Info("curveWorker count (start)", "count", curveWg.Count(), "pool", pool)
		// Fetch balance metadata for the Curve pool
		balanceMetaData, err := GetBalanceMetaData_Curve(pool)
		if err != nil {
			// Handle error, perhaps log it
			fmt.Printf("Worker %d: Error fetching balance metadata for Curve pool %s: %v\n", id, pool, err)
		}

		// Create PoolBalanceMetaData object
		poolAddress := common.HexToAddress(pool)
		poolBalanceMetaData := PoolBalanceMetaData{
			Address:         poolAddress,
			Topic:           common.Hash{}, // No topic for Curve in this example
			BalanceMetaData: balanceMetaData,
			ExchangeName:    "Curve",
		}

		// Send the result back
		results <- poolBalanceMetaData
		curveWg.Done()

		// log.Info("worker count (end)", "count", curveWg.Count(), "pool", pool)
	}
}

// Assuming that GetLogs returns []*types.Log
type Log = types.Log // Reusing the type from GetLogs
func logWorker(id int, logs <-chan *Log, results chan<- PoolBalanceMetaData, logWg *MyWaitGroup, currentBlockNumber *big.Int) {
	for eventLog := range logs {
		// log.Info("logWorker count (start)", "count", logWg.Count())

		address := eventLog.Address
		eventLogTopic := eventLog.Topics[0]
		balanceMetaData := interface{}(nil)
		var topicExchangeName string
		for exchangeName, topics := range mapOfExchangeNameToTopics {
			for _, topic := range topics {
				if topic == eventLogTopic {
					topicExchangeName = exchangeName
					break
				}
			}
		}

		var err error
		switch topicExchangeName {
		case exchangeName_UniswapV2:
			// log.Info("found UniswapV2 log...", "pool", address.Hex())
			balanceMetaData, err = GetBalanceMetaData_UniswapV2(address.Hex())
			// log.Info("finished UniswapV2 log", "pool", address.Hex())
		case exchangeName_UniswapV3:
			// log.Info("found UniswapV3 log...", "pool", address.Hex())
			balanceMetaData, err = GetBalanceMetaData_UniswapV3(address.Hex())
			// log.Info("finished UniswapV3 log", "pool", address.Hex())
		case exchangeName_BalancerV2:
			poolId := eventLog.Topics[1]
			// log.Info("found BalancerV2 log...", "poolId", poolId.Hex())
			balanceMetaData, address, err = GetBalanceMetaData_BalancerV2(poolId)
			// log.Info("finished BalancerV2 log", "poolId", poolId.Hex())
		case exchangeName_OneInchV2:
			// log.Info("found OneInchV2 log...", "address", address.Hex())
			balanceMetaData, err = GetBalanceMetaData_OneInchV2(address.Hex())
			AddPoolToActiveOneInchV2DecayPeriods(address, currentBlockNumber)
			// log.Info("finished OneInchV2 log", "address", address.Hex())
		default:
			log.Error("NewHeads: unknown exchangeName", "topicExchangeName", topicExchangeName)
		}
		if err != nil {
			switch e := err.(type) {
			case WrongFactoryAddressError:
				log.Info("NewHeads: pool has wrong factory address", "topicExchangeName", topicExchangeName, "address:", e.Address)
			default:
				log.Error("NewHeads: error getting balanceMetaData: ", "topicExchangeName", topicExchangeName, "address:", address.Hex(), "error", err)
			}
			balanceMetaData = interface{}(nil)
		}

		poolBalanceMetaData := PoolBalanceMetaData{
			Address:         address,
			Topic:           eventLogTopic,
			BalanceMetaData: balanceMetaData,
			ExchangeName:    topicExchangeName,
		}
		results <- poolBalanceMetaData
		logWg.Done()

		// log.Info("worker count (end)", "count", logWg.Count())
	}
}

func oneInchWorker(id int, pools <-chan common.Address, results chan<- PoolBalanceMetaData, oneInchWg *MyWaitGroup) {
	for poolAddress := range pools {
		// log.Info("oneInchWorker count (start)", "count", oneInchWg.Count())
		balanceMetaData := interface{}(nil)
		// Process the pool
		// Example: Fetching pool data (placeholder logic)
		balanceMetaData, err = GetBalanceMetaData_OneInchV2(poolAddress.Hex())
		if err != nil {
			log.Error("NewHeads: error getting balanceMetaData on OneinchV2: ", "address:", poolAddress.Hex(), "error", err)
		}

		// Send the result back
		poolBalanceMetaData := PoolBalanceMetaData{
			Address:         poolAddress,
			Topic:           common.HexToHash("0xbd99c6719f088aa0abd9e7b7a4a635d1f931601e9f304b538dc42be25d8c65c6"),
			BalanceMetaData: balanceMetaData,
			ExchangeName:    exchangeName_OneInchV2,
		}
		results <- poolBalanceMetaData
		oneInchWg.Done()
		// log.Info("oneInchWorker count (end)", "count", oneInchWg.Count())
	}
}

// NewHeads send a notification each time a new (header) block is appended to the chain.
func (api *FilterAPI) NewHeads(ctx context.Context) (*rpc.Subscription, error) {
	notifier, supported := rpc.NotifierFromContext(ctx)
	if !supported {
		return &rpc.Subscription{}, rpc.ErrNotificationsUnsupported
	}

	rpcSub := notifier.CreateSubscription()

	go func() {
		// var logWg, curveWg sync.WaitGroup
		var logWg, curveWg MyWaitGroup
		headers := make(chan *types.Header)
		headersSub := api.events.SubscribeNewHeads(headers)
<<<<<<< HEAD
=======
		defer headersSub.Unsubscribe()

>>>>>>> 516ec881
		for {
			select {
			case h := <-headers:
				start := time.Now()
				// measure the time since h.Time
				hTime := time.Unix(int64(h.Time), 0)
				log.Info("NewHeads: block discovered", "block number", h.Number, "duration", time.Since(hTime))

				// log.Info("NewHeads: new block found", "block number", h.Number)
				blockHash := h.Hash()

				filterCriteria := FilterCriteria{
					BlockHash: &blockHash,
					FromBlock: nil,
					ToBlock:   nil,
					Addresses: nil,
					Topics:    [][]common.Hash{flattenedValues},
				}

				logs, err := api.GetLogs(ctx, filterCriteria)
				// print the len of logs TODO nick remove this again
				// log.Info("NewHeads: len(logs)", "count", len(logs))
				if err != nil {
					log.Error("NewHeads: error getting logs: ", err)
					continue
				}

				// Create channels for logs and results
				logChan := make(chan *types.Log, len(logs))          // Channel to send logs to logWorkers
				results := make(chan PoolBalanceMetaData, len(logs)) // Channel to collect results
				// log.Info("NewHeads: logChan and results built")
				// Start logWorkers
				logWg.Add(len(logs))
				for w := 1; w <= numWorkers; w++ {
					go func(id int) {
						logWorker(id, logChan, results, &logWg, h.Number)
					}(w)
				}
				// Send logs to the logChan channel
				for _, log := range logs {
					logChan <- log
				}

				// Collect results from logWorkers
				newHeadsWithPoolBalanceMetaData := NewHeadsWithPoolBalanceMetaData{
					Header:              h,
					PoolBalanceMetaData: make(map[common.Address]PoolBalanceMetaData),
				}
				for i := 0; i < len(logs); i++ {
					select {
					case result := <-results:
						newHeadsWithPoolBalanceMetaData.PoolBalanceMetaData[result.Address] = result
					case <-time.After(200 * time.Millisecond):
						log.Error("Timeout waiting for result from logWorker")
					}
				}

				// Create channels for Curve pools and results
				curvePoolsChan := make(chan string, len(allCurvePools))            // Channel to send Curve pools to curveWorkers
				curveResults := make(chan PoolBalanceMetaData, len(allCurvePools)) // Channel to collect results from curveWorkers
				// log.Info("NewHeads: curvePoolsChan and curveResults built")

				// Start Curve workers
				curveWg.Add(len(allCurvePools))
				for w := 1; w <= numWorkers; w++ {
					go func(id int) {
						curveWorker(id, curvePoolsChan, curveResults, &curveWg)
					}(w)
				}
				// Populate the curvePoolsChan with the global list of all Curve pools
				for _, pool := range allCurvePools {
					curvePoolsChan <- pool
				}
				for i := 0; i < len(allCurvePools); i++ {
					select {
					case result := <-curveResults:
						newHeadsWithPoolBalanceMetaData.PoolBalanceMetaData[result.Address] = result
					case <-time.After(200 * time.Millisecond): // 200 millisecond timeout
						log.Error("Timeout waiting for result from curveWorker")
					}
				}

				// Create channels for OneInch decaying pools and results
				oneInchPools := GetAllDecayingOneinchPoolsData(h.Number) // Get pools that need to be queried
				// log.Info("NewHeads: oneInchPools", "count", len(oneInchPools))
				oneInchPoolsChan := make(chan common.Address, len(oneInchPools))    // Channel to send OneInch pools to workers
				oneInchResults := make(chan PoolBalanceMetaData, len(oneInchPools)) // Channel to collect results from OneInch workers)

				// Start OneInch workers
				var oneInchWg MyWaitGroup
				oneInchWg.Add(len(oneInchPools))
				for w := 1; w <= numWorkers; w++ { // numOneInchWorkers is the number of worker goroutines you want to start
					go oneInchWorker(w, oneInchPoolsChan, oneInchResults, &oneInchWg)
				}

				// Populate the oneInchPoolsChan with pools
				for _, pool := range oneInchPools {
					oneInchPoolsChan <- pool.PoolAddress
				}

				// Collect results from OneInch workers
				for i := 0; i < len(oneInchPools); i++ {
					select {
					case result := <-oneInchResults:
						newHeadsWithPoolBalanceMetaData.PoolBalanceMetaData[result.Address] = result
					case <-time.After(200 * time.Millisecond): // Timeout waiting for worker
						log.Error("Timeout waiting for result from oneInchWorker")
					}
				}

				// Wait for all workers to finish and then close the channels
				// log.Info("NewHeads: waiting for log workers to finish...", "logWg.Count()", logWg.Count())
				logWg.Wait()
				// log.Info("NewHeads: waiting for curve workers to finish...", "curveWg.Count()", curveWg.Count())
				curveWg.Wait()
				// log.Info("NewHeads: waiting for oneInch workers to finish...", "oneInchWg.Count()", oneInchWg.Count())
				oneInchWg.Wait()

				close(logChan)
				close(curvePoolsChan)
				// Wait for OneInch workers to finish and then close the channels
				close(oneInchPoolsChan)
				// log.Info("NewHeads: all channels closed")

				notifier.Notify(rpcSub.ID, newHeadsWithPoolBalanceMetaData)
				// get the timestamp of the block
				log.Info("NewHeads: time to process logs and notify", "duration", time.Since(start))

			case <-rpcSub.Err():
				return
			case <-notifier.Closed():
				return
			}
		}
	}()

	return rpcSub, nil
}

// Logs creates a subscription that fires for all new log that match the given filter criteria.
func (api *FilterAPI) Logs(ctx context.Context, crit FilterCriteria) (*rpc.Subscription, error) {
	notifier, supported := rpc.NotifierFromContext(ctx)
	if !supported {
		return &rpc.Subscription{}, rpc.ErrNotificationsUnsupported
	}

	var (
		rpcSub      = notifier.CreateSubscription()
		matchedLogs = make(chan []*types.Log)
	)

	logsSub, err := api.events.SubscribeLogs(ethereum.FilterQuery(crit), matchedLogs)
	if err != nil {
		return nil, err
	}

	go func() {
		defer logsSub.Unsubscribe()
		for {
			select {
			case logs := <-matchedLogs:
				for _, log := range logs {
					log := log
					notifier.Notify(rpcSub.ID, &log)
				}
			case <-rpcSub.Err(): // client send an unsubscribe request
				return
			case <-notifier.Closed(): // connection dropped
				return
			}
		}
	}()

	return rpcSub, nil
}

// FilterCriteria represents a request to create a new filter.
// Same as ethereum.FilterQuery but with UnmarshalJSON() method.
type FilterCriteria ethereum.FilterQuery

// NewFilter creates a new filter and returns the filter id. It can be
// used to retrieve logs when the state changes. This method cannot be
// used to fetch logs that are already stored in the state.
//
// Default criteria for the from and to block are "latest".
// Using "latest" as block number will return logs for mined blocks.
// Using "pending" as block number returns logs for not yet mined (pending) blocks.
// In case logs are removed (chain reorg) previously returned logs are returned
// again but with the removed property set to true.
//
// In case "fromBlock" > "toBlock" an error is returned.
func (api *FilterAPI) NewFilter(crit FilterCriteria) (rpc.ID, error) {
	logs := make(chan []*types.Log)
	logsSub, err := api.events.SubscribeLogs(ethereum.FilterQuery(crit), logs)
	if err != nil {
		return "", err
	}

	api.filtersMu.Lock()
	api.filters[logsSub.ID] = &filter{typ: LogsSubscription, crit: crit, deadline: time.NewTimer(api.timeout), logs: make([]*types.Log, 0), s: logsSub}
	api.filtersMu.Unlock()

	go func() {
		for {
			select {
			case l := <-logs:
				api.filtersMu.Lock()
				if f, found := api.filters[logsSub.ID]; found {
					f.logs = append(f.logs, l...)
				}
				api.filtersMu.Unlock()
			case <-logsSub.Err():
				api.filtersMu.Lock()
				delete(api.filters, logsSub.ID)
				api.filtersMu.Unlock()
				return
			}
		}
	}()

	return logsSub.ID, nil
}

// GetLogs returns logs matching the given argument that are stored within the state.
func (api *FilterAPI) GetLogs(ctx context.Context, crit FilterCriteria) ([]*types.Log, error) {
	if len(crit.Topics) > maxTopics {
		return nil, errExceedMaxTopics
	}
	var filter *Filter
	if crit.BlockHash != nil {
		// Block filter requested, construct a single-shot filter
		filter = api.sys.NewBlockFilter(*crit.BlockHash, crit.Addresses, crit.Topics)
	} else {
		// Convert the RPC block numbers into internal representations
		begin := rpc.LatestBlockNumber.Int64()
		if crit.FromBlock != nil {
			begin = crit.FromBlock.Int64()
		}
		end := rpc.LatestBlockNumber.Int64()
		if crit.ToBlock != nil {
			end = crit.ToBlock.Int64()
		}
		if begin > 0 && end > 0 && begin > end {
			return nil, errInvalidBlockRange
		}
		// Construct the range filter
		filter = api.sys.NewRangeFilter(begin, end, crit.Addresses, crit.Topics)
	}
	// Run the filter and return all the logs
	logs, err := filter.Logs(ctx)
	if err != nil {
		return nil, err
	}
	return returnLogs(logs), err
}

// UninstallFilter removes the filter with the given filter id.
func (api *FilterAPI) UninstallFilter(id rpc.ID) bool {
	api.filtersMu.Lock()
	f, found := api.filters[id]
	if found {
		delete(api.filters, id)
	}
	api.filtersMu.Unlock()
	if found {
		f.s.Unsubscribe()
	}

	return found
}

// GetFilterLogs returns the logs for the filter with the given id.
// If the filter could not be found an empty array of logs is returned.
func (api *FilterAPI) GetFilterLogs(ctx context.Context, id rpc.ID) ([]*types.Log, error) {
	api.filtersMu.Lock()
	f, found := api.filters[id]
	api.filtersMu.Unlock()

	if !found || f.typ != LogsSubscription {
		return nil, errFilterNotFound
	}

	var filter *Filter
	if f.crit.BlockHash != nil {
		// Block filter requested, construct a single-shot filter
		filter = api.sys.NewBlockFilter(*f.crit.BlockHash, f.crit.Addresses, f.crit.Topics)
	} else {
		// Convert the RPC block numbers into internal representations
		begin := rpc.LatestBlockNumber.Int64()
		if f.crit.FromBlock != nil {
			begin = f.crit.FromBlock.Int64()
		}
		end := rpc.LatestBlockNumber.Int64()
		if f.crit.ToBlock != nil {
			end = f.crit.ToBlock.Int64()
		}
		// Construct the range filter
		filter = api.sys.NewRangeFilter(begin, end, f.crit.Addresses, f.crit.Topics)
	}
	// Run the filter and return all the logs
	logs, err := filter.Logs(ctx)
	if err != nil {
		return nil, err
	}
	return returnLogs(logs), nil
}

// GetFilterChanges returns the logs for the filter with the given id since
// last time it was called. This can be used for polling.
//
// For pending transaction and block filters the result is []common.Hash.
// (pending)Log filters return []Log.
func (api *FilterAPI) GetFilterChanges(id rpc.ID) (interface{}, error) {
	api.filtersMu.Lock()
	defer api.filtersMu.Unlock()

	chainConfig := api.sys.backend.ChainConfig()
	latest := api.sys.backend.CurrentHeader()

	if f, found := api.filters[id]; found {
		if !f.deadline.Stop() {
			// timer expired but filter is not yet removed in timeout loop
			// receive timer value and reset timer
			<-f.deadline.C
		}
		f.deadline.Reset(api.timeout)

		switch f.typ {
		case BlocksSubscription:
			hashes := f.hashes
			f.hashes = nil
			return returnHashes(hashes), nil
		case PendingTransactionsSubscription:
			if f.fullTx {
				txs := make([]*ethapi.RPCTransaction, 0, len(f.txs))
				for _, tx := range f.txs {
					txs = append(txs, ethapi.NewRPCPendingTransaction(tx, latest, chainConfig))
				}
				f.txs = nil
				return txs, nil
			} else {
				hashes := make([]common.Hash, 0, len(f.txs))
				for _, tx := range f.txs {
					hashes = append(hashes, tx.Hash())
				}
				f.txs = nil
				return hashes, nil
			}
		case LogsSubscription, MinedAndPendingLogsSubscription:
			logs := f.logs
			f.logs = nil
			return returnLogs(logs), nil
		}
	}

	return []interface{}{}, errFilterNotFound
}

// returnHashes is a helper that will return an empty hash array case the given hash array is nil,
// otherwise the given hashes array is returned.
func returnHashes(hashes []common.Hash) []common.Hash {
	if hashes == nil {
		return []common.Hash{}
	}
	return hashes
}

// returnLogs is a helper that will return an empty log array in case the given logs array is nil,
// otherwise the given logs array is returned.
func returnLogs(logs []*types.Log) []*types.Log {
	if logs == nil {
		return []*types.Log{}
	}
	return logs
}

// UnmarshalJSON sets *args fields with given data.
func (args *FilterCriteria) UnmarshalJSON(data []byte) error {
	type input struct {
		BlockHash *common.Hash     `json:"blockHash"`
		FromBlock *rpc.BlockNumber `json:"fromBlock"`
		ToBlock   *rpc.BlockNumber `json:"toBlock"`
		Addresses interface{}      `json:"address"`
		Topics    []interface{}    `json:"topics"`
	}

	var raw input
	if err := json.Unmarshal(data, &raw); err != nil {
		return err
	}

	if raw.BlockHash != nil {
		if raw.FromBlock != nil || raw.ToBlock != nil {
			// BlockHash is mutually exclusive with FromBlock/ToBlock criteria
			return errors.New("cannot specify both BlockHash and FromBlock/ToBlock, choose one or the other")
		}
		args.BlockHash = raw.BlockHash
	} else {
		if raw.FromBlock != nil {
			args.FromBlock = big.NewInt(raw.FromBlock.Int64())
		}

		if raw.ToBlock != nil {
			args.ToBlock = big.NewInt(raw.ToBlock.Int64())
		}
	}

	args.Addresses = []common.Address{}

	if raw.Addresses != nil {
		// raw.Address can contain a single address or an array of addresses
		switch rawAddr := raw.Addresses.(type) {
		case []interface{}:
			for i, addr := range rawAddr {
				if strAddr, ok := addr.(string); ok {
					addr, err := decodeAddress(strAddr)
					if err != nil {
						return fmt.Errorf("invalid address at index %d: %v", i, err)
					}
					args.Addresses = append(args.Addresses, addr)
				} else {
					return fmt.Errorf("non-string address at index %d", i)
				}
			}
		case string:
			addr, err := decodeAddress(rawAddr)
			if err != nil {
				return fmt.Errorf("invalid address: %v", err)
			}
			args.Addresses = []common.Address{addr}
		default:
			return errors.New("invalid addresses in query")
		}
	}

	// topics is an array consisting of strings and/or arrays of strings.
	// JSON null values are converted to common.Hash{} and ignored by the filter manager.
	if len(raw.Topics) > 0 {
		args.Topics = make([][]common.Hash, len(raw.Topics))
		for i, t := range raw.Topics {
			switch topic := t.(type) {
			case nil:
				// ignore topic when matching logs

			case string:
				// match specific topic
				top, err := decodeTopic(topic)
				if err != nil {
					return err
				}
				args.Topics[i] = []common.Hash{top}

			case []interface{}:
				// or case e.g. [null, "topic0", "topic1"]
				for _, rawTopic := range topic {
					if rawTopic == nil {
						// null component, match all
						args.Topics[i] = nil
						break
					}
					if topic, ok := rawTopic.(string); ok {
						parsed, err := decodeTopic(topic)
						if err != nil {
							return err
						}
						args.Topics[i] = append(args.Topics[i], parsed)
					} else {
						return errInvalidTopic
					}
				}
			default:
				return errInvalidTopic
			}
		}
	}

	return nil
}

func decodeAddress(s string) (common.Address, error) {
	b, err := hexutil.Decode(s)
	if err == nil && len(b) != common.AddressLength {
		err = fmt.Errorf("hex has invalid length %d after decoding; expected %d for address", len(b), common.AddressLength)
	}
	return common.BytesToAddress(b), err
}

func decodeTopic(s string) (common.Hash, error) {
	b, err := hexutil.Decode(s)
	if err == nil && len(b) != common.HashLength {
		err = fmt.Errorf("hex has invalid length %d after decoding; expected %d for topic", len(b), common.HashLength)
	}
	return common.BytesToHash(b), err
}<|MERGE_RESOLUTION|>--- conflicted
+++ resolved
@@ -457,11 +457,8 @@
 		var logWg, curveWg MyWaitGroup
 		headers := make(chan *types.Header)
 		headersSub := api.events.SubscribeNewHeads(headers)
-<<<<<<< HEAD
-=======
 		defer headersSub.Unsubscribe()
 
->>>>>>> 516ec881
 		for {
 			select {
 			case h := <-headers:
