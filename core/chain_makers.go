--- conflicted
+++ resolved
@@ -116,11 +116,7 @@
 		b.SetCoinbase(common.Address{})
 	}
 	b.statedb.SetTxContext(tx.Hash(), len(b.txs))
-<<<<<<< HEAD
-	receipt, _, err := ApplyTransaction(b.config, bc, &b.header.Coinbase, b.gasPool, b.statedb, b.header, tx, &b.header.GasUsed, vmConfig)
-=======
-	receipt, err := ApplyTransaction(b.cm.config, bc, &b.header.Coinbase, b.gasPool, b.statedb, b.header, tx, &b.header.GasUsed, vmConfig)
->>>>>>> 02eb36af
+	receipt, _, err := ApplyTransaction(b.cm.config, bc, &b.header.Coinbase, b.gasPool, b.statedb, b.header, tx, &b.header.GasUsed, vmConfig)
 	if err != nil {
 		panic(err)
 	}
