// Copyright 2015 The go-ethereum Authors
// This file is part of the go-ethereum library.
//
// The go-ethereum library is free software: you can redistribute it and/or modify
// it under the terms of the GNU Lesser General Public License as published by
// the Free Software Foundation, either version 3 of the License, or
// (at your option) any later version.
//
// The go-ethereum library is distributed in the hope that it will be useful,
// but WITHOUT ANY WARRANTY; without even the implied warranty of
// MERCHANTABILITY or FITNESS FOR A PARTICULAR PURPOSE. See the
// GNU Lesser General Public License for more details.
//
// You should have received a copy of the GNU Lesser General Public License
// along with the go-ethereum library. If not, see <http://www.gnu.org/licenses/>.

package miner

import (
	"errors"
	"fmt"
	"math/big"
	"sync"
	"sync/atomic"
	"time"

	mapset "github.com/deckarep/golang-set/v2"
	"github.com/ethereum/go-ethereum/common"
	"github.com/ethereum/go-ethereum/consensus"
	"github.com/ethereum/go-ethereum/consensus/misc"
	"github.com/ethereum/go-ethereum/core"
	"github.com/ethereum/go-ethereum/core/state"
	"github.com/ethereum/go-ethereum/core/types"
	"github.com/ethereum/go-ethereum/event"
	"github.com/ethereum/go-ethereum/log"
	"github.com/ethereum/go-ethereum/params"
	"github.com/ethereum/go-ethereum/trie"
)

const (
	// resultQueueSize is the size of channel listening to sealing result.
	resultQueueSize = 10

	// txChanSize is the size of channel listening to NewTxsEvent.
	// The number is referenced from the size of tx pool.
	txChanSize = 4096

	// chainHeadChanSize is the size of channel listening to ChainHeadEvent.
	chainHeadChanSize = 10

	// chainSideChanSize is the size of channel listening to ChainSideEvent.
	chainSideChanSize = 10

	// resubmitAdjustChanSize is the size of resubmitting interval adjustment channel.
	resubmitAdjustChanSize = 10

	// sealingLogAtDepth is the number of confirmations before logging successful sealing.
	sealingLogAtDepth = 7

	// minRecommitInterval is the minimal time interval to recreate the sealing block with
	// any newly arrived transactions.
	minRecommitInterval = 1 * time.Second

	// maxRecommitInterval is the maximum time interval to recreate the sealing block with
	// any newly arrived transactions.
	maxRecommitInterval = 15 * time.Second

	// intervalAdjustRatio is the impact a single interval adjustment has on sealing work
	// resubmitting interval.
	intervalAdjustRatio = 0.1

	// intervalAdjustBias is applied during the new resubmit interval calculation in favor of
	// increasing upper limit or decreasing lower limit so that the limit can be reachable.
	intervalAdjustBias = 200 * 1000.0 * 1000.0

	// staleThreshold is the maximum depth of the acceptable stale block.
	staleThreshold = 7
)

var (
	errBlockInterruptedByNewHead  = errors.New("new head arrived while building block")
	errBlockInterruptedByRecommit = errors.New("recommit interrupt while building block")
	errBlockInterruptedByTimeout  = errors.New("timeout while building block")
)

// environment is the worker's current environment and holds all
// information of the sealing block generation.
type environment struct {
	signer types.Signer

	state     *state.StateDB          // apply state changes here
	ancestors mapset.Set[common.Hash] // ancestor set (used for checking uncle parent validity)
	family    mapset.Set[common.Hash] // family set (used for checking uncle invalidity)
	tcount    int                     // tx count in cycle
	gasPool   *core.GasPool           // available gas used to pack transactions
	coinbase  common.Address

	header   *types.Header
	txs      []*types.Transaction
	receipts []*types.Receipt
	uncles   map[common.Hash]*types.Header
}

// copy creates a deep copy of environment.
func (env *environment) copy() *environment {
	cpy := &environment{
		signer:    env.signer,
		state:     env.state.Copy(),
		ancestors: env.ancestors.Clone(),
		family:    env.family.Clone(),
		tcount:    env.tcount,
		coinbase:  env.coinbase,
		header:    types.CopyHeader(env.header),
		receipts:  copyReceipts(env.receipts),
	}
	if env.gasPool != nil {
		gasPool := *env.gasPool
		cpy.gasPool = &gasPool
	}
	// The content of txs and uncles are immutable, unnecessary
	// to do the expensive deep copy for them.
	cpy.txs = make([]*types.Transaction, len(env.txs))
	copy(cpy.txs, env.txs)
	cpy.uncles = make(map[common.Hash]*types.Header)
	for hash, uncle := range env.uncles {
		cpy.uncles[hash] = uncle
	}
	return cpy
}

// unclelist returns the contained uncles as the list format.
func (env *environment) unclelist() []*types.Header {
	var uncles []*types.Header
	for _, uncle := range env.uncles {
		uncles = append(uncles, uncle)
	}
	return uncles
}

// discard terminates the background prefetcher go-routine. It should
// always be called for all created environment instances otherwise
// the go-routine leak can happen.
func (env *environment) discard() {
	if env.state == nil {
		return
	}
	env.state.StopPrefetcher()
}

// task contains all information for consensus engine sealing and result submitting.
type task struct {
	receipts  []*types.Receipt
	state     *state.StateDB
	block     *types.Block
	createdAt time.Time
}

const (
	commitInterruptNone int32 = iota
	commitInterruptNewHead
	commitInterruptResubmit
	commitInterruptTimeout
)

// newWorkReq represents a request for new sealing work submitting with relative interrupt notifier.
type newWorkReq struct {
	interrupt *int32
	noempty   bool
	timestamp int64
}

// newPayloadResult represents a result struct corresponds to payload generation.
type newPayloadResult struct {
	err   error
	block *types.Block
	fees  *big.Int
}

// getWorkReq represents a request for getting a new sealing work with provided parameters.
type getWorkReq struct {
	params *generateParams
	result chan *newPayloadResult // non-blocking channel
}

// intervalAdjust represents a resubmitting interval adjustment.
type intervalAdjust struct {
	ratio float64
	inc   bool
}

// worker is the main object which takes care of submitting new work to consensus engine
// and gathering the sealing result.
type worker struct {
	config      *Config
	chainConfig *params.ChainConfig
	engine      consensus.Engine
	eth         Backend
	chain       *core.BlockChain

	// Feeds
	pendingLogsFeed event.Feed

	// Subscriptions
	mux          *event.TypeMux
	txsCh        chan core.NewTxsEvent
	txsSub       event.Subscription
	chainHeadCh  chan core.ChainHeadEvent
	chainHeadSub event.Subscription
	chainSideCh  chan core.ChainSideEvent
	chainSideSub event.Subscription

	// Channels
	newWorkCh          chan *newWorkReq
	getWorkCh          chan *getWorkReq
	taskCh             chan *task
	resultCh           chan *types.Block
	startCh            chan struct{}
	exitCh             chan struct{}
	resubmitIntervalCh chan time.Duration
	resubmitAdjustCh   chan *intervalAdjust

	wg sync.WaitGroup

	current      *environment                 // An environment for current running cycle.
	localUncles  map[common.Hash]*types.Block // A set of side blocks generated locally as the possible uncle blocks.
	remoteUncles map[common.Hash]*types.Block // A set of side blocks as the possible uncle blocks.
	unconfirmed  *unconfirmedBlocks           // A set of locally mined blocks pending canonicalness confirmations.

	mu       sync.RWMutex // The lock used to protect the coinbase and extra fields
	coinbase common.Address
	extra    []byte

	pendingMu    sync.RWMutex
	pendingTasks map[common.Hash]*task

	snapshotMu       sync.RWMutex // The lock used to protect the snapshots below
	snapshotBlock    *types.Block
	snapshotReceipts types.Receipts
	snapshotState    *state.StateDB

	// atomic status counters
	running int32 // The indicator whether the consensus engine is running or not.
	newTxs  int32 // New arrival transaction count since last sealing work submitting.

	// noempty is the flag used to control whether the feature of pre-seal empty
	// block is enabled. The default value is false(pre-seal is enabled by default).
	// But in some special scenario the consensus engine will seal blocks instantaneously,
	// in this case this feature will add all empty blocks into canonical chain
	// non-stop and no real transaction will be included.
	noempty uint32

	// newpayloadTimeout is the maximum timeout allowance for creating payload.
	// The default value is 2 seconds but node operator can set it to arbitrary
	// large value. A large timeout allowance may cause Geth to fail creating
	// a non-empty payload within the specified time and eventually miss the slot
	// in case there are some computation expensive transactions in txpool.
	newpayloadTimeout time.Duration

	// recommit is the time interval to re-create sealing work or to re-build
	// payload in proof-of-stake stage.
	recommit time.Duration

	// External functions
	isLocalBlock func(header *types.Header) bool // Function used to determine whether the specified block is mined by local miner.

	// Test hooks
	newTaskHook  func(*task)                        // Method to call upon receiving a new sealing task.
	skipSealHook func(*task) bool                   // Method to decide whether skipping the sealing.
	fullTaskHook func()                             // Method to call before pushing the full sealing task.
	resubmitHook func(time.Duration, time.Duration) // Method to call upon updating resubmitting interval.
}

func newWorker(config *Config, chainConfig *params.ChainConfig, engine consensus.Engine, eth Backend, mux *event.TypeMux, isLocalBlock func(header *types.Header) bool, init bool) *worker {
	worker := &worker{
		config:             config,
		chainConfig:        chainConfig,
		engine:             engine,
		eth:                eth,
		chain:              eth.BlockChain(),
		mux:                mux,
		isLocalBlock:       isLocalBlock,
		localUncles:        make(map[common.Hash]*types.Block),
		remoteUncles:       make(map[common.Hash]*types.Block),
		unconfirmed:        newUnconfirmedBlocks(eth.BlockChain(), sealingLogAtDepth),
		coinbase:           config.Etherbase,
		extra:              config.ExtraData,
		pendingTasks:       make(map[common.Hash]*task),
		txsCh:              make(chan core.NewTxsEvent, txChanSize),
		chainHeadCh:        make(chan core.ChainHeadEvent, chainHeadChanSize),
		chainSideCh:        make(chan core.ChainSideEvent, chainSideChanSize),
		newWorkCh:          make(chan *newWorkReq),
		getWorkCh:          make(chan *getWorkReq),
		taskCh:             make(chan *task),
		resultCh:           make(chan *types.Block, resultQueueSize),
		startCh:            make(chan struct{}, 1),
		exitCh:             make(chan struct{}),
		resubmitIntervalCh: make(chan time.Duration),
		resubmitAdjustCh:   make(chan *intervalAdjust, resubmitAdjustChanSize),
	}
	// Subscribe NewTxsEvent for tx pool
	worker.txsSub = eth.TxPool().SubscribeNewTxsEvent(worker.txsCh)
	// Subscribe events for blockchain
	worker.chainHeadSub = eth.BlockChain().SubscribeChainHeadEvent(worker.chainHeadCh)
	worker.chainSideSub = eth.BlockChain().SubscribeChainSideEvent(worker.chainSideCh)

	// Sanitize recommit interval if the user-specified one is too short.
	recommit := worker.config.Recommit
	if recommit < minRecommitInterval {
		log.Warn("Sanitizing miner recommit interval", "provided", recommit, "updated", minRecommitInterval)
		recommit = minRecommitInterval
	}
	worker.recommit = recommit

	// Sanitize the timeout config for creating payload.
	newpayloadTimeout := worker.config.NewPayloadTimeout
	if newpayloadTimeout == 0 {
		log.Warn("Sanitizing new payload timeout to default", "provided", newpayloadTimeout, "updated", DefaultConfig.NewPayloadTimeout)
		newpayloadTimeout = DefaultConfig.NewPayloadTimeout
	}
	if newpayloadTimeout < time.Millisecond*100 {
		log.Warn("Low payload timeout may cause high amount of non-full blocks", "provided", newpayloadTimeout, "default", DefaultConfig.NewPayloadTimeout)
	}
	worker.newpayloadTimeout = newpayloadTimeout

	worker.wg.Add(4)
	go worker.mainLoop()
	go worker.newWorkLoop(recommit)
	go worker.resultLoop()
	go worker.taskLoop()

	// Submit first work to initialize pending state.
	if init {
		worker.startCh <- struct{}{}
	}
	return worker
}

// setEtherbase sets the etherbase used to initialize the block coinbase field.
func (w *worker) setEtherbase(addr common.Address) {
	w.mu.Lock()
	defer w.mu.Unlock()
	w.coinbase = addr
}

// etherbase retrieves the configured etherbase address.
func (w *worker) etherbase() common.Address {
	w.mu.RLock()
	defer w.mu.RUnlock()
	return w.coinbase
}

func (w *worker) setGasCeil(ceil uint64) {
	w.mu.Lock()
	defer w.mu.Unlock()
	w.config.GasCeil = ceil
}

// setExtra sets the content used to initialize the block extra field.
func (w *worker) setExtra(extra []byte) {
	w.mu.Lock()
	defer w.mu.Unlock()
	w.extra = extra
}

// setRecommitInterval updates the interval for miner sealing work recommitting.
func (w *worker) setRecommitInterval(interval time.Duration) {
	select {
	case w.resubmitIntervalCh <- interval:
	case <-w.exitCh:
	}
}

// disablePreseal disables pre-sealing feature
func (w *worker) disablePreseal() {
	atomic.StoreUint32(&w.noempty, 1)
}

// enablePreseal enables pre-sealing feature
func (w *worker) enablePreseal() {
	atomic.StoreUint32(&w.noempty, 0)
}

// pending returns the pending state and corresponding block.
func (w *worker) pending() (*types.Block, *state.StateDB) {
	// return a snapshot to avoid contention on currentMu mutex
	w.snapshotMu.RLock()
	defer w.snapshotMu.RUnlock()
	if w.snapshotState == nil {
		return nil, nil
	}
	return w.snapshotBlock, w.snapshotState.Copy()
}

// pendingBlock returns pending block.
func (w *worker) pendingBlock() *types.Block {
	// return a snapshot to avoid contention on currentMu mutex
	w.snapshotMu.RLock()
	defer w.snapshotMu.RUnlock()
	return w.snapshotBlock
}

// pendingBlockAndReceipts returns pending block and corresponding receipts.
func (w *worker) pendingBlockAndReceipts() (*types.Block, types.Receipts) {
	// return a snapshot to avoid contention on currentMu mutex
	w.snapshotMu.RLock()
	defer w.snapshotMu.RUnlock()
	return w.snapshotBlock, w.snapshotReceipts
}

// start sets the running status as 1 and triggers new work submitting.
func (w *worker) start() {
	atomic.StoreInt32(&w.running, 1)
	w.startCh <- struct{}{}
}

// stop sets the running status as 0.
func (w *worker) stop() {
	atomic.StoreInt32(&w.running, 0)
}

// isRunning returns an indicator whether worker is running or not.
func (w *worker) isRunning() bool {
	return atomic.LoadInt32(&w.running) == 1
}

// close terminates all background threads maintained by the worker.
// Note the worker does not support being closed multiple times.
func (w *worker) close() {
	atomic.StoreInt32(&w.running, 0)
	close(w.exitCh)
	w.wg.Wait()
}

// recalcRecommit recalculates the resubmitting interval upon feedback.
func recalcRecommit(minRecommit, prev time.Duration, target float64, inc bool) time.Duration {
	var (
		prevF = float64(prev.Nanoseconds())
		next  float64
	)
	if inc {
		next = prevF*(1-intervalAdjustRatio) + intervalAdjustRatio*(target+intervalAdjustBias)
		max := float64(maxRecommitInterval.Nanoseconds())
		if next > max {
			next = max
		}
	} else {
		next = prevF*(1-intervalAdjustRatio) + intervalAdjustRatio*(target-intervalAdjustBias)
		min := float64(minRecommit.Nanoseconds())
		if next < min {
			next = min
		}
	}
	return time.Duration(int64(next))
}

// newWorkLoop is a standalone goroutine to submit new sealing work upon received events.
func (w *worker) newWorkLoop(recommit time.Duration) {
	defer w.wg.Done()
	var (
		interrupt   *int32
		minRecommit = recommit // minimal resubmit interval specified by user.
		timestamp   int64      // timestamp for each round of sealing.
	)

	timer := time.NewTimer(0)
	defer timer.Stop()
	<-timer.C // discard the initial tick

	// commit aborts in-flight transaction execution with given signal and resubmits a new one.
	commit := func(noempty bool, s int32) {
		if interrupt != nil {
			atomic.StoreInt32(interrupt, s)
		}
		interrupt = new(int32)
		select {
		case w.newWorkCh <- &newWorkReq{interrupt: interrupt, noempty: noempty, timestamp: timestamp}:
		case <-w.exitCh:
			return
		}
		timer.Reset(recommit)
		atomic.StoreInt32(&w.newTxs, 0)
	}
	// clearPending cleans the stale pending tasks.
	clearPending := func(number uint64) {
		w.pendingMu.Lock()
		for h, t := range w.pendingTasks {
			if t.block.NumberU64()+staleThreshold <= number {
				delete(w.pendingTasks, h)
			}
		}
		w.pendingMu.Unlock()
	}

	for {
		select {
		case <-w.startCh:
			clearPending(w.chain.CurrentBlock().Number.Uint64())
			timestamp = time.Now().Unix()
			commit(false, commitInterruptNewHead)

		case head := <-w.chainHeadCh:
			clearPending(head.Block.NumberU64())
			timestamp = time.Now().Unix()
			commit(false, commitInterruptNewHead)

		case <-timer.C:
			// If sealing is running resubmit a new work cycle periodically to pull in
			// higher priced transactions. Disable this overhead for pending blocks.
			if w.isRunning() && (w.chainConfig.Clique == nil || w.chainConfig.Clique.Period > 0) {
				// Short circuit if no new transaction arrives.
				if atomic.LoadInt32(&w.newTxs) == 0 {
					timer.Reset(recommit)
					continue
				}
				commit(true, commitInterruptResubmit)
			}

		case interval := <-w.resubmitIntervalCh:
			// Adjust resubmit interval explicitly by user.
			if interval < minRecommitInterval {
				log.Warn("Sanitizing miner recommit interval", "provided", interval, "updated", minRecommitInterval)
				interval = minRecommitInterval
			}
			log.Info("Miner recommit interval update", "from", minRecommit, "to", interval)
			minRecommit, recommit = interval, interval

			if w.resubmitHook != nil {
				w.resubmitHook(minRecommit, recommit)
			}

		case adjust := <-w.resubmitAdjustCh:
			// Adjust resubmit interval by feedback.
			if adjust.inc {
				before := recommit
				target := float64(recommit.Nanoseconds()) / adjust.ratio
				recommit = recalcRecommit(minRecommit, recommit, target, true)
				log.Trace("Increase miner recommit interval", "from", before, "to", recommit)
			} else {
				before := recommit
				recommit = recalcRecommit(minRecommit, recommit, float64(minRecommit.Nanoseconds()), false)
				log.Trace("Decrease miner recommit interval", "from", before, "to", recommit)
			}

			if w.resubmitHook != nil {
				w.resubmitHook(minRecommit, recommit)
			}

		case <-w.exitCh:
			return
		}
	}
}

// mainLoop is responsible for generating and submitting sealing work based on
// the received event. It can support two modes: automatically generate task and
// submit it or return task according to given parameters for various proposes.
func (w *worker) mainLoop() {
	defer w.wg.Done()
	defer w.txsSub.Unsubscribe()
	defer w.chainHeadSub.Unsubscribe()
	defer w.chainSideSub.Unsubscribe()
	defer func() {
		if w.current != nil {
			w.current.discard()
		}
	}()

	cleanTicker := time.NewTicker(time.Second * 10)
	defer cleanTicker.Stop()

	for {
		select {
		case req := <-w.newWorkCh:
			w.commitWork(req.interrupt, req.noempty, req.timestamp)

		case req := <-w.getWorkCh:
			block, fees, err := w.generateWork(req.params)
			req.result <- &newPayloadResult{
				err:   err,
				block: block,
				fees:  fees,
			}
		case ev := <-w.chainSideCh:
			// Short circuit for duplicate side blocks
			if _, exist := w.localUncles[ev.Block.Hash()]; exist {
				continue
			}
			if _, exist := w.remoteUncles[ev.Block.Hash()]; exist {
				continue
			}
			// Add side block to possible uncle block set depending on the author.
			if w.isLocalBlock != nil && w.isLocalBlock(ev.Block.Header()) {
				w.localUncles[ev.Block.Hash()] = ev.Block
			} else {
				w.remoteUncles[ev.Block.Hash()] = ev.Block
			}
			// If our sealing block contains less than 2 uncle blocks,
			// add the new uncle block if valid and regenerate a new
			// sealing block for higher profit.
			if w.isRunning() && w.current != nil && len(w.current.uncles) < 2 {
				start := time.Now()
				if err := w.commitUncle(w.current, ev.Block.Header()); err == nil {
					w.commit(w.current.copy(), nil, true, start)
				}
			}

		case <-cleanTicker.C:
			chainHead := w.chain.CurrentBlock()
			for hash, uncle := range w.localUncles {
				if uncle.NumberU64()+staleThreshold <= chainHead.Number.Uint64() {
					delete(w.localUncles, hash)
				}
			}
			for hash, uncle := range w.remoteUncles {
				if uncle.NumberU64()+staleThreshold <= chainHead.Number.Uint64() {
					delete(w.remoteUncles, hash)
				}
			}

		case ev := <-w.txsCh:
			// Apply transactions to the pending state if we're not sealing
			//
			// Note all transactions received may not be continuous with transactions
			// already included in the current sealing block. These transactions will
			// be automatically eliminated.
			if !w.isRunning() && w.current != nil {
				// If block is already full, abort
				if gp := w.current.gasPool; gp != nil && gp.Gas() < params.TxGas {
					continue
				}
				txs := make(map[common.Address]types.Transactions)
				for _, tx := range ev.Txs {
					acc, _ := types.Sender(w.current.signer, tx)
					txs[acc] = append(txs[acc], tx)
				}
				txset := types.NewTransactionsByPriceAndNonce(w.current.signer, txs, w.current.header.BaseFee)
				tcount := w.current.tcount
				w.commitTransactions(w.current, txset, nil)

				// Only update the snapshot if any new transactions were added
				// to the pending block
				if tcount != w.current.tcount {
					w.updateSnapshot(w.current)
				}
			} else {
				// Special case, if the consensus engine is 0 period clique(dev mode),
				// submit sealing work here since all empty submission will be rejected
				// by clique. Of course the advance sealing(empty submission) is disabled.
				if w.chainConfig.Clique != nil && w.chainConfig.Clique.Period == 0 {
					w.commitWork(nil, true, time.Now().Unix())
				}
			}
			atomic.AddInt32(&w.newTxs, int32(len(ev.Txs)))

		// System stopped
		case <-w.exitCh:
			return
		case <-w.txsSub.Err():
			return
		case <-w.chainHeadSub.Err():
			return
		case <-w.chainSideSub.Err():
			return
		}
	}
}

// taskLoop is a standalone goroutine to fetch sealing task from the generator and
// push them to consensus engine.
func (w *worker) taskLoop() {
	defer w.wg.Done()
	var (
		stopCh chan struct{}
		prev   common.Hash
	)

	// interrupt aborts the in-flight sealing task.
	interrupt := func() {
		if stopCh != nil {
			close(stopCh)
			stopCh = nil
		}
	}
	for {
		select {
		case task := <-w.taskCh:
			if w.newTaskHook != nil {
				w.newTaskHook(task)
			}
			// Reject duplicate sealing work due to resubmitting.
			sealHash := w.engine.SealHash(task.block.Header())
			if sealHash == prev {
				continue
			}
			// Interrupt previous sealing operation
			interrupt()
			stopCh, prev = make(chan struct{}), sealHash

			if w.skipSealHook != nil && w.skipSealHook(task) {
				continue
			}
			w.pendingMu.Lock()
			w.pendingTasks[sealHash] = task
			w.pendingMu.Unlock()

			if err := w.engine.Seal(w.chain, task.block, w.resultCh, stopCh); err != nil {
				log.Warn("Block sealing failed", "err", err)
				w.pendingMu.Lock()
				delete(w.pendingTasks, sealHash)
				w.pendingMu.Unlock()
			}
		case <-w.exitCh:
			interrupt()
			return
		}
	}
}

// resultLoop is a standalone goroutine to handle sealing result submitting
// and flush relative data to the database.
func (w *worker) resultLoop() {
	defer w.wg.Done()
	for {
		select {
		case block := <-w.resultCh:
			// Short circuit when receiving empty result.
			if block == nil {
				continue
			}
			// Short circuit when receiving duplicate result caused by resubmitting.
			if w.chain.HasBlock(block.Hash(), block.NumberU64()) {
				continue
			}
			var (
				sealhash = w.engine.SealHash(block.Header())
				hash     = block.Hash()
			)
			w.pendingMu.RLock()
			task, exist := w.pendingTasks[sealhash]
			w.pendingMu.RUnlock()
			if !exist {
				log.Error("Block found but no relative pending task", "number", block.Number(), "sealhash", sealhash, "hash", hash)
				continue
			}
			// Different block could share same sealhash, deep copy here to prevent write-write conflict.
			var (
				receipts = make([]*types.Receipt, len(task.receipts))
				logs     []*types.Log
			)
			for i, taskReceipt := range task.receipts {
				receipt := new(types.Receipt)
				receipts[i] = receipt
				*receipt = *taskReceipt

				// add block location fields
				receipt.BlockHash = hash
				receipt.BlockNumber = block.Number()
				receipt.TransactionIndex = uint(i)

				// Update the block hash in all logs since it is now available and not when the
				// receipt/log of individual transactions were created.
				receipt.Logs = make([]*types.Log, len(taskReceipt.Logs))
				for i, taskLog := range taskReceipt.Logs {
					log := new(types.Log)
					receipt.Logs[i] = log
					*log = *taskLog
					log.BlockHash = hash
				}
				logs = append(logs, receipt.Logs...)
			}
			// Commit block and state to database.
			_, err := w.chain.WriteBlockAndSetHead(block, receipts, logs, task.state, true)
			if err != nil {
				log.Error("Failed writing block to chain", "err", err)
				continue
			}
			log.Info("Successfully sealed new block", "number", block.Number(), "sealhash", sealhash, "hash", hash,
				"elapsed", common.PrettyDuration(time.Since(task.createdAt)))

			// Broadcast the block and announce chain insertion event
			w.mux.Post(core.NewMinedBlockEvent{Block: block})

			// Insert the block into the set of pending ones to resultLoop for confirmations
			w.unconfirmed.Insert(block.NumberU64(), block.Hash())

		case <-w.exitCh:
			return
		}
	}
}

// makeEnv creates a new environment for the sealing block.
func (w *worker) makeEnv(parent *types.Header, header *types.Header, coinbase common.Address) (*environment, error) {
	// Retrieve the parent state to execute on top and start a prefetcher for
	// the miner to speed block sealing up a bit.
	state, err := w.chain.StateAt(parent.Root)
	if err != nil {
		return nil, err
	}
	state.StartPrefetcher("miner")

	// Note the passed coinbase may be different with header.Coinbase.
	env := &environment{
		signer:    types.MakeSigner(w.chainConfig, header.Number),
		state:     state,
		coinbase:  coinbase,
		ancestors: mapset.NewSet[common.Hash](),
		family:    mapset.NewSet[common.Hash](),
		header:    header,
		uncles:    make(map[common.Hash]*types.Header),
	}
	// when 08 is processed ancestors contain 07 (quick block)
	for _, ancestor := range w.chain.GetBlocksFromHash(parent.Hash(), 7) {
		for _, uncle := range ancestor.Uncles() {
			env.family.Add(uncle.Hash())
		}
		env.family.Add(ancestor.Hash())
		env.ancestors.Add(ancestor.Hash())
	}
	// Keep track of transactions which return errors so they can be removed
	env.tcount = 0
	return env, nil
}

// commitUncle adds the given block to uncle block set, returns error if failed to add.
func (w *worker) commitUncle(env *environment, uncle *types.Header) error {
	if w.isTTDReached(env.header) {
		return errors.New("ignore uncle for beacon block")
	}
	hash := uncle.Hash()
	if _, exist := env.uncles[hash]; exist {
		return errors.New("uncle not unique")
	}
	if env.header.ParentHash == uncle.ParentHash {
		return errors.New("uncle is sibling")
	}
	if !env.ancestors.Contains(uncle.ParentHash) {
		return errors.New("uncle's parent unknown")
	}
	if env.family.Contains(hash) {
		return errors.New("uncle already included")
	}
	env.uncles[hash] = uncle
	return nil
}

// updateSnapshot updates pending snapshot block, receipts and state.
func (w *worker) updateSnapshot(env *environment) {
	w.snapshotMu.Lock()
	defer w.snapshotMu.Unlock()

	w.snapshotBlock = types.NewBlock(
		env.header,
		env.txs,
		env.unclelist(),
		env.receipts,
		trie.NewStackTrie(nil),
	)
	w.snapshotReceipts = copyReceipts(env.receipts)
	w.snapshotState = env.state.Copy()
}

func (w *worker) commitTransaction(env *environment, tx *types.Transaction) ([]*types.Log, error) {
<<<<<<< HEAD
	snap := env.state.Snapshot()

	receipt, _, err := core.ApplyTransaction(w.chainConfig, w.chain, &env.coinbase, env.gasPool, env.state, env.header, tx, &env.header.GasUsed, *w.chain.GetVMConfig())
=======
	var (
		snap = env.state.Snapshot()
		gp   = env.gasPool.Gas()
	)
	receipt, err := core.ApplyTransaction(w.chainConfig, w.chain, &env.coinbase, env.gasPool, env.state, env.header, tx, &env.header.GasUsed, *w.chain.GetVMConfig())
>>>>>>> 20f8eb75
	if err != nil {
		env.state.RevertToSnapshot(snap)
		env.gasPool.SetGas(gp)
		return nil, err
	}
	env.txs = append(env.txs, tx)
	env.receipts = append(env.receipts, receipt)

	return receipt.Logs, nil
}

func (w *worker) commitTransactions(env *environment, txs *types.TransactionsByPriceAndNonce, interrupt *int32) error {
	gasLimit := env.header.GasLimit
	if env.gasPool == nil {
		env.gasPool = new(core.GasPool).AddGas(gasLimit)
	}
	var coalescedLogs []*types.Log

	for {
		// Check interruption signal and abort building if it's fired.
		if interrupt != nil {
			if signal := atomic.LoadInt32(interrupt); signal != commitInterruptNone {
				return signalToErr(signal)
			}
		}
		// If we don't have enough gas for any further transactions then we're done.
		if env.gasPool.Gas() < params.TxGas {
			log.Trace("Not enough gas for further transactions", "have", env.gasPool, "want", params.TxGas)
			break
		}
		// Retrieve the next transaction and abort if all done.
		tx := txs.Peek()
		if tx == nil {
			break
		}
		// Error may be ignored here. The error has already been checked
		// during transaction acceptance is the transaction pool.
		from, _ := types.Sender(env.signer, tx)

		// Check whether the tx is replay protected. If we're not in the EIP155 hf
		// phase, start ignoring the sender until we do.
		if tx.Protected() && !w.chainConfig.IsEIP155(env.header.Number) {
			log.Trace("Ignoring reply protected transaction", "hash", tx.Hash(), "eip155", w.chainConfig.EIP155Block)

			txs.Pop()
			continue
		}
		// Start executing the transaction
		env.state.SetTxContext(tx.Hash(), env.tcount)

		logs, err := w.commitTransaction(env, tx)
		switch {
		case errors.Is(err, core.ErrGasLimitReached):
			// Pop the current out-of-gas transaction without shifting in the next from the account
			log.Trace("Gas limit exceeded for current block", "sender", from)
			txs.Pop()

		case errors.Is(err, core.ErrNonceTooLow):
			// New head notification data race between the transaction pool and miner, shift
			log.Trace("Skipping transaction with low nonce", "sender", from, "nonce", tx.Nonce())
			txs.Shift()

		case errors.Is(err, core.ErrNonceTooHigh):
			// Reorg notification data race between the transaction pool and miner, skip account =
			log.Trace("Skipping account with hight nonce", "sender", from, "nonce", tx.Nonce())
			txs.Pop()

		case errors.Is(err, nil):
			// Everything ok, collect the logs and shift in the next transaction from the same account
			coalescedLogs = append(coalescedLogs, logs...)
			env.tcount++
			txs.Shift()

		case errors.Is(err, types.ErrTxTypeNotSupported):
			// Pop the unsupported transaction without shifting in the next from the account
			log.Trace("Skipping unsupported transaction type", "sender", from, "type", tx.Type())
			txs.Pop()

		default:
			// Strange error, discard the transaction and get the next in line (note, the
			// nonce-too-high clause will prevent us from executing in vain).
			log.Debug("Transaction failed, account skipped", "hash", tx.Hash(), "err", err)
			txs.Shift()
		}
	}
	if !w.isRunning() && len(coalescedLogs) > 0 {
		// We don't push the pendingLogsEvent while we are sealing. The reason is that
		// when we are sealing, the worker will regenerate a sealing block every 3 seconds.
		// In order to avoid pushing the repeated pendingLog, we disable the pending log pushing.

		// make a copy, the state caches the logs and these logs get "upgraded" from pending to mined
		// logs by filling in the block hash when the block was mined by the local miner. This can
		// cause a race condition if a log was "upgraded" before the PendingLogsEvent is processed.
		cpy := make([]*types.Log, len(coalescedLogs))
		for i, l := range coalescedLogs {
			cpy[i] = new(types.Log)
			*cpy[i] = *l
		}
		w.pendingLogsFeed.Send(cpy)
	}
	return nil
}

// generateParams wraps various of settings for generating sealing task.
type generateParams struct {
	timestamp   uint64            // The timstamp for sealing task
	forceTime   bool              // Flag whether the given timestamp is immutable or not
	parentHash  common.Hash       // Parent block hash, empty means the latest chain head
	coinbase    common.Address    // The fee recipient address for including transaction
	random      common.Hash       // The randomness generated by beacon chain, empty before the merge
	withdrawals types.Withdrawals // List of withdrawals to include in block.
	noUncle     bool              // Flag whether the uncle block inclusion is allowed
	noTxs       bool              // Flag whether an empty block without any transaction is expected
}

// prepareWork constructs the sealing task according to the given parameters,
// either based on the last chain head or specified parent. In this function
// the pending transactions are not filled yet, only the empty task returned.
func (w *worker) prepareWork(genParams *generateParams) (*environment, error) {
	w.mu.RLock()
	defer w.mu.RUnlock()

	// Find the parent block for sealing task
	parent := w.chain.CurrentBlock()
	if genParams.parentHash != (common.Hash{}) {
		block := w.chain.GetBlockByHash(genParams.parentHash)
		if block == nil {
			return nil, fmt.Errorf("missing parent")
		}
		parent = block.Header()
	}
	// Sanity check the timestamp correctness, recap the timestamp
	// to parent+1 if the mutation is allowed.
	timestamp := genParams.timestamp
	if parent.Time >= timestamp {
		if genParams.forceTime {
			return nil, fmt.Errorf("invalid timestamp, parent %d given %d", parent.Time, timestamp)
		}
		timestamp = parent.Time + 1
	}
	// Construct the sealing block header.
	header := &types.Header{
		ParentHash: parent.Hash(),
		Number:     new(big.Int).Add(parent.Number, common.Big1),
		GasLimit:   core.CalcGasLimit(parent.GasLimit, w.config.GasCeil),
		Time:       timestamp,
		Coinbase:   genParams.coinbase,
	}
	// Set the extra field.
	if len(w.extra) != 0 {
		header.Extra = w.extra
	}
	// Set the randomness field from the beacon chain if it's available.
	if genParams.random != (common.Hash{}) {
		header.MixDigest = genParams.random
	}
	// Set baseFee and GasLimit if we are on an EIP-1559 chain
	if w.chainConfig.IsLondon(header.Number) {
		header.BaseFee = misc.CalcBaseFee(w.chainConfig, parent)
		if !w.chainConfig.IsLondon(parent.Number) {
			parentGasLimit := parent.GasLimit * w.chainConfig.ElasticityMultiplier()
			header.GasLimit = core.CalcGasLimit(parentGasLimit, w.config.GasCeil)
		}
	}
	// Run the consensus preparation with the default or customized consensus engine.
	if err := w.engine.Prepare(w.chain, header); err != nil {
		log.Error("Failed to prepare header for sealing", "err", err)
		return nil, err
	}
	// Could potentially happen if starting to mine in an odd state.
	// Note genParams.coinbase can be different with header.Coinbase
	// since clique algorithm can modify the coinbase field in header.
	env, err := w.makeEnv(parent, header, genParams.coinbase)
	if err != nil {
		log.Error("Failed to create sealing context", "err", err)
		return nil, err
	}
	// Accumulate the uncles for the sealing work only if it's allowed.
	if !genParams.noUncle {
		commitUncles := func(blocks map[common.Hash]*types.Block) {
			for hash, uncle := range blocks {
				if len(env.uncles) == 2 {
					break
				}
				if err := w.commitUncle(env, uncle.Header()); err != nil {
					log.Trace("Possible uncle rejected", "hash", hash, "reason", err)
				} else {
					log.Debug("Committing new uncle to block", "hash", hash)
				}
			}
		}
		// Prefer to locally generated uncle
		commitUncles(w.localUncles)
		commitUncles(w.remoteUncles)
	}
	return env, nil
}

// fillTransactions retrieves the pending transactions from the txpool and fills them
// into the given sealing block. The transaction selection and ordering strategy can
// be customized with the plugin in the future.
func (w *worker) fillTransactions(interrupt *int32, env *environment) error {
	// Split the pending transactions into locals and remotes
	// Fill the block with all available pending transactions.
	pending := w.eth.TxPool().Pending(true)
	localTxs, remoteTxs := make(map[common.Address]types.Transactions), pending
	for _, account := range w.eth.TxPool().Locals() {
		if txs := remoteTxs[account]; len(txs) > 0 {
			delete(remoteTxs, account)
			localTxs[account] = txs
		}
	}
	if len(localTxs) > 0 {
		txs := types.NewTransactionsByPriceAndNonce(env.signer, localTxs, env.header.BaseFee)
		if err := w.commitTransactions(env, txs, interrupt); err != nil {
			return err
		}
	}
	if len(remoteTxs) > 0 {
		txs := types.NewTransactionsByPriceAndNonce(env.signer, remoteTxs, env.header.BaseFee)
		if err := w.commitTransactions(env, txs, interrupt); err != nil {
			return err
		}
	}
	return nil
}

// generateWork generates a sealing block based on the given parameters.
func (w *worker) generateWork(params *generateParams) (*types.Block, *big.Int, error) {
	work, err := w.prepareWork(params)
	if err != nil {
		return nil, nil, err
	}
	defer work.discard()

	if !params.noTxs {
		interrupt := new(int32)
		timer := time.AfterFunc(w.newpayloadTimeout, func() {
			atomic.StoreInt32(interrupt, commitInterruptTimeout)
		})
		defer timer.Stop()

		err := w.fillTransactions(interrupt, work)
		if errors.Is(err, errBlockInterruptedByTimeout) {
			log.Warn("Block building is interrupted", "allowance", common.PrettyDuration(w.newpayloadTimeout))
		}
	}
	block, err := w.engine.FinalizeAndAssemble(w.chain, work.header, work.state, work.txs, work.unclelist(), work.receipts, params.withdrawals)
	if err != nil {
		return nil, nil, err
	}
	return block, totalFees(block, work.receipts), nil
}

// commitWork generates several new sealing tasks based on the parent block
// and submit them to the sealer.
func (w *worker) commitWork(interrupt *int32, noempty bool, timestamp int64) {
	start := time.Now()

	// Set the coinbase if the worker is running or it's required
	var coinbase common.Address
	if w.isRunning() {
		coinbase = w.etherbase()
		if coinbase == (common.Address{}) {
			log.Error("Refusing to mine without etherbase")
			return
		}
	}
	work, err := w.prepareWork(&generateParams{
		timestamp: uint64(timestamp),
		coinbase:  coinbase,
	})
	if err != nil {
		return
	}
	// Create an empty block based on temporary copied state for
	// sealing in advance without waiting block execution finished.
	if !noempty && atomic.LoadUint32(&w.noempty) == 0 {
		w.commit(work.copy(), nil, false, start)
	}
	// Fill pending transactions from the txpool into the block.
	err = w.fillTransactions(interrupt, work)
	switch {
	case err == nil:
		// The entire block is filled, decrease resubmit interval in case
		// of current interval is larger than the user-specified one.
		w.resubmitAdjustCh <- &intervalAdjust{inc: false}

	case errors.Is(err, errBlockInterruptedByRecommit):
		// Notify resubmit loop to increase resubmitting interval if the
		// interruption is due to frequent commits.
		gaslimit := work.header.GasLimit
		ratio := float64(gaslimit-work.gasPool.Gas()) / float64(gaslimit)
		if ratio < 0.1 {
			ratio = 0.1
		}
		w.resubmitAdjustCh <- &intervalAdjust{
			ratio: ratio,
			inc:   true,
		}

	case errors.Is(err, errBlockInterruptedByNewHead):
		// If the block building is interrupted by newhead event, discard it
		// totally. Committing the interrupted block introduces unnecessary
		// delay, and possibly causes miner to mine on the previous head,
		// which could result in higher uncle rate.
		work.discard()
		return
	}
	// Submit the generated block for consensus sealing.
	w.commit(work.copy(), w.fullTaskHook, true, start)

	// Swap out the old work with the new one, terminating any leftover
	// prefetcher processes in the mean time and starting a new one.
	if w.current != nil {
		w.current.discard()
	}
	w.current = work
}

// commit runs any post-transaction state modifications, assembles the final block
// and commits new work if consensus engine is running.
// Note the assumption is held that the mutation is allowed to the passed env, do
// the deep copy first.
func (w *worker) commit(env *environment, interval func(), update bool, start time.Time) error {
	if w.isRunning() {
		if interval != nil {
			interval()
		}
		// Create a local environment copy, avoid the data race with snapshot state.
		// https://github.com/ethereum/go-ethereum/issues/24299
		env := env.copy()
		// Withdrawals are set to nil here, because this is only called in PoW.
		block, err := w.engine.FinalizeAndAssemble(w.chain, env.header, env.state, env.txs, env.unclelist(), env.receipts, nil)
		if err != nil {
			return err
		}
		// If we're post merge, just ignore
		if !w.isTTDReached(block.Header()) {
			select {
			case w.taskCh <- &task{receipts: env.receipts, state: env.state, block: block, createdAt: time.Now()}:
				w.unconfirmed.Shift(block.NumberU64() - 1)

				fees := totalFees(block, env.receipts)
				feesInEther := new(big.Float).Quo(new(big.Float).SetInt(fees), big.NewFloat(params.Ether))
				log.Info("Commit new sealing work", "number", block.Number(), "sealhash", w.engine.SealHash(block.Header()),
					"uncles", len(env.uncles), "txs", env.tcount,
					"gas", block.GasUsed(), "fees", feesInEther,
					"elapsed", common.PrettyDuration(time.Since(start)))

			case <-w.exitCh:
				log.Info("Worker has exited")
			}
		}
	}
	if update {
		w.updateSnapshot(env)
	}
	return nil
}

// getSealingBlock generates the sealing block based on the given parameters.
// The generation result will be passed back via the given channel no matter
// the generation itself succeeds or not.
func (w *worker) getSealingBlock(parent common.Hash, timestamp uint64, coinbase common.Address, random common.Hash, withdrawals types.Withdrawals, noTxs bool) (*types.Block, *big.Int, error) {
	req := &getWorkReq{
		params: &generateParams{
			timestamp:   timestamp,
			forceTime:   true,
			parentHash:  parent,
			coinbase:    coinbase,
			random:      random,
			withdrawals: withdrawals,
			noUncle:     true,
			noTxs:       noTxs,
		},
		result: make(chan *newPayloadResult, 1),
	}
	select {
	case w.getWorkCh <- req:
		result := <-req.result
		if result.err != nil {
			return nil, nil, result.err
		}
		return result.block, result.fees, nil
	case <-w.exitCh:
		return nil, nil, errors.New("miner closed")
	}
}

// isTTDReached returns the indicator if the given block has reached the total
// terminal difficulty for The Merge transition.
func (w *worker) isTTDReached(header *types.Header) bool {
	td, ttd := w.chain.GetTd(header.ParentHash, header.Number.Uint64()-1), w.chain.Config().TerminalTotalDifficulty
	return td != nil && ttd != nil && td.Cmp(ttd) >= 0
}

// copyReceipts makes a deep copy of the given receipts.
func copyReceipts(receipts []*types.Receipt) []*types.Receipt {
	result := make([]*types.Receipt, len(receipts))
	for i, l := range receipts {
		cpy := *l
		result[i] = &cpy
	}
	return result
}

// postSideBlock fires a side chain event, only use it for testing.
func (w *worker) postSideBlock(event core.ChainSideEvent) {
	select {
	case w.chainSideCh <- event:
	case <-w.exitCh:
	}
}

// totalFees computes total consumed miner fees in Wei. Block transactions and receipts have to have the same order.
func totalFees(block *types.Block, receipts []*types.Receipt) *big.Int {
	feesWei := new(big.Int)
	for i, tx := range block.Transactions() {
		minerFee, _ := tx.EffectiveGasTip(block.BaseFee())
		feesWei.Add(feesWei, new(big.Int).Mul(new(big.Int).SetUint64(receipts[i].GasUsed), minerFee))
	}
	return feesWei
}

// signalToErr converts the interruption signal to a concrete error type for return.
// The given signal must be a valid interruption signal.
func signalToErr(signal int32) error {
	switch signal {
	case commitInterruptNewHead:
		return errBlockInterruptedByNewHead
	case commitInterruptResubmit:
		return errBlockInterruptedByRecommit
	case commitInterruptTimeout:
		return errBlockInterruptedByTimeout
	default:
		panic(fmt.Errorf("undefined signal %d", signal))
	}
}<|MERGE_RESOLUTION|>--- conflicted
+++ resolved
@@ -861,17 +861,11 @@
 }
 
 func (w *worker) commitTransaction(env *environment, tx *types.Transaction) ([]*types.Log, error) {
-<<<<<<< HEAD
-	snap := env.state.Snapshot()
-
-	receipt, _, err := core.ApplyTransaction(w.chainConfig, w.chain, &env.coinbase, env.gasPool, env.state, env.header, tx, &env.header.GasUsed, *w.chain.GetVMConfig())
-=======
 	var (
 		snap = env.state.Snapshot()
 		gp   = env.gasPool.Gas()
 	)
-	receipt, err := core.ApplyTransaction(w.chainConfig, w.chain, &env.coinbase, env.gasPool, env.state, env.header, tx, &env.header.GasUsed, *w.chain.GetVMConfig())
->>>>>>> 20f8eb75
+	receipt, _, err := core.ApplyTransaction(w.chainConfig, w.chain, &env.coinbase, env.gasPool, env.state, env.header, tx, &env.header.GasUsed, *w.chain.GetVMConfig())
 	if err != nil {
 		env.state.RevertToSnapshot(snap)
 		env.gasPool.SetGas(gp)
